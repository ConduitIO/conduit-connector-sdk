// Copyright © 2024 Meroxa, Inc.
//
// Licensed under the Apache License, Version 2.0 (the "License");
// you may not use this file except in compliance with the License.
// You may obtain a copy of the License at
//
//     http://www.apache.org/licenses/LICENSE-2.0
//
// Unless required by applicable law or agreed to in writing, software
// distributed under the License is distributed on an "AS IS" BASIS,
// WITHOUT WARRANTIES OR CONDITIONS OF ANY KIND, either express or implied.
// See the License for the specific language governing permissions and
// limitations under the License.

package sdk

import (
	"context"
	"errors"
	"maps"
	"strconv"
	"testing"
	"time"

	"github.com/conduitio/conduit-commons/config"
	"github.com/conduitio/conduit-commons/csync"
	"github.com/conduitio/conduit-commons/lang"
	"github.com/conduitio/conduit-commons/opencdc"
	"github.com/conduitio/conduit-connector-protocol/pconnector"
	"github.com/conduitio/conduit-connector-sdk/internal"
	"github.com/conduitio/conduit-connector-sdk/schema"
	"github.com/google/go-cmp/cmp"
	"github.com/google/uuid"
	"github.com/matryer/is"
	"go.uber.org/mock/gomock"
)

// -- SourceWithSchemaExtraction -----------------------------------------------

func TestSourceWithSchemaExtractionConfig_Apply(t *testing.T) {
	is := is.New(t)

	wantCfg := SourceWithSchemaExtractionConfig{
		PayloadEnabled: lang.Ptr(true),
		KeyEnabled:     lang.Ptr(true),
		PayloadSubject: lang.Ptr("foo"),
		KeySubject:     lang.Ptr("bar"),
	}

	have := &SourceWithSchemaExtraction{}
	wantCfg.Apply(have)

	is.Equal(have.Config, wantCfg)
}

func TestSourceWithSchemaExtraction_Parameters(t *testing.T) {
	is := is.New(t)
	ctrl := gomock.NewController(t)
	src := NewMockSource(ctrl)

	s := (&SourceWithSchemaExtraction{}).Wrap(src)

	want := config.Parameters{
		"foo": {
			Default:     "bar",
			Description: "baz",
		},
	}

	src.EXPECT().Parameters().Return(want)
	got := s.Parameters()

	is.Equal(got["foo"], want["foo"])
	is.Equal(len(got), 6) // expected middleware to inject 5 parameters
}

func TestSourceWithSchemaExtraction_Configure(t *testing.T) {
	ctrl := gomock.NewController(t)
	src := NewMockSource(ctrl)
	ctx := context.Background()

	connectorID := uuid.NewString()
	ctx = internal.Enrich(ctx, pconnector.PluginConfig{ConnectorID: connectorID})

	testCases := []struct {
		name       string
		middleware SourceWithSchemaExtraction
		have       config.Config

		wantErr            error
		wantSchemaType     schema.Type
		wantPayloadSubject string
		wantKeySubject     string
	}{{
		name:       "empty config",
		middleware: SourceWithSchemaExtraction{},
		have:       config.Config{},

		wantSchemaType:     schema.TypeAvro,
		wantPayloadSubject: "payload",
		wantKeySubject:     "key",
	}, {
		name:       "invalid schema type",
		middleware: SourceWithSchemaExtraction{},
		have: config.Config{
			configSourceSchemaExtractionType: "foo",
		},
		wantErr: schema.ErrUnsupportedType,
	}, {
		name: "disabled by default",
		middleware: SourceWithSchemaExtraction{
			Config: SourceWithSchemaExtractionConfig{
				PayloadEnabled: lang.Ptr(false),
				KeyEnabled:     lang.Ptr(false),
			},
		},
		have: config.Config{},

		wantSchemaType:     schema.TypeAvro,
		wantPayloadSubject: "",
		wantKeySubject:     "",
	}, {
		name:       "disabled by config",
		middleware: SourceWithSchemaExtraction{},
		have: config.Config{
			configSourceSchemaExtractionPayloadEnabled: "false",
			configSourceSchemaExtractionKeyEnabled:     "false",
		},

		wantSchemaType:     schema.TypeAvro,
		wantPayloadSubject: "",
		wantKeySubject:     "",
	}, {
		name: "static default payload subject",
		middleware: SourceWithSchemaExtraction{
			Config: SourceWithSchemaExtractionConfig{
				PayloadSubject: lang.Ptr("foo"),
				KeySubject:     lang.Ptr("bar"),
			},
		},
		have: config.Config{},

		wantSchemaType:     schema.TypeAvro,
		wantPayloadSubject: "foo",
		wantKeySubject:     "bar",
	}, {
		name:       "payload subject by config",
		middleware: SourceWithSchemaExtraction{},
		have: config.Config{
			configSourceSchemaExtractionPayloadSubject: "foo",
			configSourceSchemaExtractionKeySubject:     "bar",
		},

		wantSchemaType:     schema.TypeAvro,
		wantPayloadSubject: "foo",
		wantKeySubject:     "bar",
	}}

	for _, tt := range testCases {
		t.Run(tt.name, func(t *testing.T) {
			is := is.New(t)
			s := tt.middleware.Wrap(src).(*sourceWithSchemaExtraction)

			src.EXPECT().Configure(ctx, tt.have).Return(nil)

			err := s.Configure(ctx, tt.have)
			if tt.wantErr != nil {
				is.True(errors.Is(err, tt.wantErr))
				return
			}

			is.NoErr(err)

			is.Equal(s.schemaType, tt.wantSchemaType)
			is.Equal(s.payloadSubject, tt.wantPayloadSubject)
			is.Equal(s.keySubject, tt.wantKeySubject)
		})
	}
}

func TestSourceWithSchemaExtraction_Read(t *testing.T) {
	is := is.New(t)
	ctrl := gomock.NewController(t)
	src := NewMockSource(ctrl)
	ctx := context.Background()

	s := (&SourceWithSchemaExtraction{}).Wrap(src)

	src.EXPECT().Configure(ctx, gomock.Any()).Return(nil)
	err := s.Configure(ctx, config.Config{})
	is.NoErr(err)

	testStructuredData := opencdc.StructuredData{
		"foo":   "bar",
		"long":  int64(1),
		"float": 2.34,
		"time":  time.Now().UTC().Truncate(time.Microsecond), // avro precision is microseconds
	}
	wantSchema := `{"name":"record","type":"record","fields":[{"name":"float","type":"double"},{"name":"foo","type":"string"},{"name":"long","type":"long"},{"name":"time","type":{"type":"long","logicalType":"timestamp-micros"}}]}`

	customTestSchema, err := schema.Create(ctx, schema.TypeAvro, "custom-test-schema", []byte(wantSchema))
	is.NoErr(err)

	testCases := []struct {
		name               string
		record             opencdc.Record
		wantKeySubject     string
		wantPayloadSubject string
	}{{
		name: "no key, no payload",
		record: opencdc.Record{
			Key: nil,
			Payload: opencdc.Change{
				Before: nil,
				After:  nil,
			},
		},
		wantKeySubject:     "key",
		wantPayloadSubject: "payload",
	}, {
		name: "raw key",
		record: opencdc.Record{
			Key: opencdc.RawData("this should not be encoded"),
			Payload: opencdc.Change{
				Before: nil,
				After:  nil,
			},
		},
		wantKeySubject:     "key",
		wantPayloadSubject: "payload",
	}, {
		name: "structured key",
		record: opencdc.Record{
			Key: testStructuredData.Clone(),
			Payload: opencdc.Change{
				Before: nil,
				After:  nil,
			},
		},
		wantKeySubject:     "key",
		wantPayloadSubject: "payload",
	}, {
		name: "raw payload before",
		record: opencdc.Record{
			Key: nil,
			Payload: opencdc.Change{
				Before: opencdc.RawData("this should not be encoded"),
				After:  nil,
			},
		},
		wantKeySubject:     "key",
		wantPayloadSubject: "payload",
	}, {
		name: "structured payload before",
		record: opencdc.Record{
			Key: nil,
			Payload: opencdc.Change{
				Before: testStructuredData.Clone(),
			},
		},
		wantKeySubject:     "key",
		wantPayloadSubject: "payload",
	}, {
		name: "raw payload after",
		record: opencdc.Record{
			Key: nil,
			Payload: opencdc.Change{
				Before: nil,
				After:  opencdc.RawData("this should not be encoded"),
			},
		},
		wantKeySubject:     "key",
		wantPayloadSubject: "payload",
	}, {
		name: "structured payload after",
		record: opencdc.Record{
			Key: nil,
			Payload: opencdc.Change{
				Before: nil,
				After:  testStructuredData.Clone(),
			},
		},
		wantKeySubject:     "key",
		wantPayloadSubject: "payload",
	}, {
		name: "all structured",
		record: opencdc.Record{
			Key: testStructuredData.Clone(),
			Payload: opencdc.Change{
				Before: testStructuredData.Clone(),
				After:  testStructuredData.Clone(),
			},
		},
		wantKeySubject:     "key",
		wantPayloadSubject: "payload",
	}, {
		name: "all raw",
		record: opencdc.Record{
			Key: opencdc.RawData("this should not be encoded"),
			Payload: opencdc.Change{
				Before: opencdc.RawData("this should not be encoded"),
				After:  opencdc.RawData("this should not be encoded"),
			},
		},
		wantKeySubject:     "key",
		wantPayloadSubject: "payload",
	}, {
		name: "key raw payload structured",
		record: opencdc.Record{
			Key: opencdc.RawData("this should not be encoded"),
			Payload: opencdc.Change{
				Before: nil,
				After:  testStructuredData.Clone(),
			},
		},
		wantKeySubject:     "key",
		wantPayloadSubject: "payload",
	}, {
		name: "key structured payload raw",
		record: opencdc.Record{
			Key: testStructuredData.Clone(),
			Payload: opencdc.Change{
				Before: opencdc.RawData("this should not be encoded"),
				After:  nil,
			},
		},
		wantKeySubject:     "key",
		wantPayloadSubject: "payload",
	}, {
		name: "all structured with collection",
		record: opencdc.Record{
			Metadata: map[string]string{
				opencdc.MetadataCollection: "foo",
			},
			Key: testStructuredData.Clone(),
			Payload: opencdc.Change{
				Before: testStructuredData.Clone(),
				After:  testStructuredData.Clone(),
			},
		},
		wantKeySubject:     "foo.key",
		wantPayloadSubject: "foo.payload",
	}, {
		name: "all structured with collection and predefined schema",
		record: opencdc.Record{
			Metadata: map[string]string{
				opencdc.MetadataCollection:           "foo",
				opencdc.MetadataKeySchemaSubject:     customTestSchema.Subject,
				opencdc.MetadataKeySchemaVersion:     strconv.Itoa(customTestSchema.Version),
				opencdc.MetadataPayloadSchemaSubject: customTestSchema.Subject,
				opencdc.MetadataPayloadSchemaVersion: strconv.Itoa(customTestSchema.Version),
			},
			Key: testStructuredData.Clone(),
			Payload: opencdc.Change{
				Before: testStructuredData.Clone(),
				After:  testStructuredData.Clone(),
			},
		},
		wantKeySubject:     customTestSchema.Subject,
		wantPayloadSubject: customTestSchema.Subject,
	}}

	for _, tc := range testCases {
		t.Run(tc.name, func(t *testing.T) {
			src.EXPECT().Read(ctx).Return(tc.record, nil)

			var wantKey, wantPayloadBefore, wantPayloadAfter opencdc.Data
			if tc.record.Key != nil {
				wantKey = tc.record.Key.Clone()
			}
			if tc.record.Payload.Before != nil {
				wantPayloadBefore = tc.record.Payload.Before.Clone()
			}
			if tc.record.Payload.After != nil {
				wantPayloadAfter = tc.record.Payload.After.Clone()
			}

			got, err := s.Read(ctx)
			is.NoErr(err)

			gotKey := got.Key
			gotPayloadBefore := got.Payload.Before
			gotPayloadAfter := got.Payload.After

			if _, ok := wantKey.(opencdc.StructuredData); ok {
				subject, err := got.Metadata.GetKeySchemaSubject()
				is.NoErr(err)
				version, err := got.Metadata.GetKeySchemaVersion()
				is.NoErr(err)

				is.Equal(subject, tc.wantKeySubject)
				is.Equal(version, 1)

				sch, err := schema.Get(ctx, subject, version)
				is.NoErr(err)

				is.Equal("", cmp.Diff(wantSchema, string(sch.Bytes)))
			} else {
				_, err := got.Metadata.GetKeySchemaSubject()
				is.True(errors.Is(err, opencdc.ErrMetadataFieldNotFound))
				_, err = got.Metadata.GetKeySchemaVersion()
				is.True(errors.Is(err, opencdc.ErrMetadataFieldNotFound))
			}

			_, isPayloadBeforeStructured := wantPayloadBefore.(opencdc.StructuredData)
			_, isPayloadAfterStructured := wantPayloadAfter.(opencdc.StructuredData)
			if isPayloadBeforeStructured || isPayloadAfterStructured {
				subject, err := got.Metadata.GetPayloadSchemaSubject()
				is.NoErr(err)
				version, err := got.Metadata.GetPayloadSchemaVersion()
				is.NoErr(err)

				is.Equal(subject, tc.wantPayloadSubject)
				is.Equal(version, 1)

				sch, err := schema.Get(ctx, subject, version)
				is.NoErr(err)

				is.Equal("", cmp.Diff(wantSchema, string(sch.Bytes)))
			} else {
				_, err := got.Metadata.GetPayloadSchemaSubject()
				is.True(errors.Is(err, opencdc.ErrMetadataFieldNotFound))
				_, err = got.Metadata.GetPayloadSchemaVersion()
				is.True(errors.Is(err, opencdc.ErrMetadataFieldNotFound))
			}

			is.Equal("", cmp.Diff(wantKey, gotKey))
			is.Equal("", cmp.Diff(wantPayloadBefore, gotPayloadBefore))
			is.Equal("", cmp.Diff(wantPayloadAfter, gotPayloadAfter))
		})
	}
}

// -- SourceWithSchemaContext --------------------------------------------------

func TestSourceWithSchemaContext_Parameters(t *testing.T) {
	testCases := []struct {
		name       string
		mwCfg      SourceWithSchemaContextConfig
		wantParams config.Parameters
	}{
		{
			name:  "default middleware config",
			mwCfg: SourceWithSchemaContextConfig{},
			wantParams: config.Parameters{
				"sdk.schema.context.enabled": {
					Default: "true",
					Description: "Specifies whether to use a schema context name. If set to false, no schema context name " +
						"will be used, and schemas will be saved with the subject name specified in the connector " +
						"(not safe because of name conflicts).",
					Type: config.ParameterTypeBool,
				},
				"sdk.schema.context.name": {
					Default: "",
					Description: "Schema context name to be used. Used as a prefix for all schema subject names. " +
						"Defaults to the connector ID.",
					Type: config.ParameterTypeString,
				},
			},
		},
		{
			name: "custom middleware config",
			mwCfg: SourceWithSchemaContextConfig{
				Enabled: lang.Ptr(false),
				Name:    lang.Ptr("foobar"),
			},
			wantParams: config.Parameters{
				"sdk.schema.context.enabled": {
					Default: "false",
					Description: "Specifies whether to use a schema context name. If set to false, no schema context name " +
						"will be used, and schemas will be saved with the subject name specified in the connector " +
						"(not safe because of name conflicts).",
					Type: config.ParameterTypeBool,
				},
				"sdk.schema.context.name": {
					Default:     "foobar",
					Description: "Schema context name to be used. Used as a prefix for all schema subject names.",
					Type:        config.ParameterTypeString,
				},
			},
		},
	}

	for _, tc := range testCases {
		t.Run(tc.name, func(t *testing.T) {
			is := is.New(t)
			ctrl := gomock.NewController(t)
			src := NewMockSource(ctrl)

			s := (&SourceWithSchemaContext{
				Config: tc.mwCfg,
			}).Wrap(src)

			connectorParams := config.Parameters{
				"foo": {
					Default:     "bar",
					Description: "baz",
				},
			}

			src.EXPECT().Parameters().Return(connectorParams)
			got := s.Parameters()

			want := config.Parameters{}
			maps.Copy(want, connectorParams)
			maps.Copy(want, tc.wantParams)

			is.Equal("", cmp.Diff(want, got))
		})
	}
}

func TestSourceWithSchemaContext_Configure(t *testing.T) {
	connID := "test-connector-id"

	testCases := []struct {
		name            string
		middlewareCfg   SourceWithSchemaContextConfig
		connectorCfg    config.Config
		wantContextName string
	}{
		{
			name:            "default middleware config, no user config",
			middlewareCfg:   SourceWithSchemaContextConfig{},
			connectorCfg:    config.Config{},
			wantContextName: connID,
		},
		{
			name: "custom context in middleware, no user config",
			middlewareCfg: SourceWithSchemaContextConfig{
				Enabled: lang.Ptr(true),
				Name:    lang.Ptr("foobar"),
			},
			connectorCfg:    config.Config{},
			wantContextName: "foobar",
		},
		{
			name: "middleware config: use context false, no user config",
			middlewareCfg: SourceWithSchemaContextConfig{
				Enabled: lang.Ptr(false),
				Name:    lang.Ptr("foobar"),
			},
			connectorCfg:    config.Config{},
			wantContextName: "",
		},
		{
			name: "user config overrides use context",
			middlewareCfg: SourceWithSchemaContextConfig{
				Enabled: lang.Ptr(false),
				Name:    lang.Ptr("foobar"),
			},
			connectorCfg: config.Config{
				"sdk.schema.context.enabled": "true",
			},
			wantContextName: "foobar",
		},
		{
			name: "user config overrides context name, non-empty",
			middlewareCfg: SourceWithSchemaContextConfig{
				Enabled: lang.Ptr(true),
				Name:    lang.Ptr("foobar"),
			},
			connectorCfg: config.Config{
				"sdk.schema.context.use":  "true",
				"sdk.schema.context.name": "user-context-name",
			},
			wantContextName: "user-context-name",
		},
		{
			name: "user config overrides context name, empty",
			middlewareCfg: SourceWithSchemaContextConfig{
				Enabled: lang.Ptr(true),
				Name:    lang.Ptr("foobar"),
			},
			connectorCfg: config.Config{
				"sdk.schema.context.use":  "true",
				"sdk.schema.context.name": "",
			},
			wantContextName: "",
		},
	}

	for _, tc := range testCases {
		t.Run(tc.name, func(t *testing.T) {
			is := is.New(t)
			ctx := internal.ContextWithConnectorID(context.Background(), connID)

			s := NewMockSource(gomock.NewController(t))
			mw := &SourceWithSchemaContext{}

			tc.middlewareCfg.Apply(mw)
			underTest := mw.Wrap(s)

			s.EXPECT().
				Configure(gomock.Any(), tc.connectorCfg).
				DoAndReturn(func(ctx context.Context, c config.Config) error {
					gotContextName := schema.GetSchemaContextName(ctx)
					is.Equal(tc.wantContextName, gotContextName)
					return nil
				})

			err := underTest.Configure(ctx, tc.connectorCfg)
			is.NoErr(err)
		})
	}
}

func TestSourceWithSchemaContext_ContextValue(t *testing.T) {
	is := is.New(t)
	connID := "test-connector-id"
	connectorCfg := config.Config{
		"sdk.schema.context.use":  "true",
		"sdk.schema.context.name": "user-context-name",
	}
	wantContextName := "user-context-name"
	ctx := internal.ContextWithConnectorID(context.Background(), connID)

	s := NewMockSource(gomock.NewController(t))
	underTest := (&SourceWithSchemaContext{}).Wrap(s)

	s.EXPECT().
		Configure(gomock.Any(), connectorCfg).
		DoAndReturn(func(ctx context.Context, _ config.Config) error {
			is.Equal(wantContextName, schema.GetSchemaContextName(ctx))
			return nil
		})
	s.EXPECT().
		Open(gomock.Any(), opencdc.Position{}).
		DoAndReturn(func(ctx context.Context, _ opencdc.Position) error {
			is.Equal(wantContextName, schema.GetSchemaContextName(ctx))
			return nil
		})

	err := underTest.Configure(ctx, connectorCfg)
	is.NoErr(err)

	err = underTest.Open(ctx, opencdc.Position{})
	is.NoErr(err)
}

<<<<<<< HEAD
// -- SourceWithEncoding ------------------------------------------------------

func TestSourceWithEncoding_Read(t *testing.T) {
	is := is.New(t)
	ctrl := gomock.NewController(t)
	src := NewMockSource(ctrl)
	ctx := context.Background()

	s := (&SourceWithEncoding{}).Wrap(src)

	src.EXPECT().Configure(ctx, gomock.Any()).Return(nil)
	err := s.Configure(ctx, config.Config{})
	is.NoErr(err)

	testDataStruct := opencdc.StructuredData{
		"foo":   "bar",
		"long":  int64(1),
		"float": 2.34,
		"time":  time.Now().UTC().Truncate(time.Microsecond), // avro precision is microseconds
	}
	wantSchema := `{"name":"record","type":"record","fields":[{"name":"float","type":"double"},{"name":"foo","type":"string"},{"name":"long","type":"long"},{"name":"time","type":{"type":"long","logicalType":"timestamp-micros"}}]}`

	customTestSchema, err := schema.Create(ctx, schema.TypeAvro, "custom-test-schema", []byte(wantSchema))
	is.NoErr(err)

	bytes, err := customTestSchema.Marshal(testDataStruct)
	is.NoErr(err)
	testDataRaw := opencdc.RawData(bytes)

	testCases := []struct {
		name     string
		inputRec opencdc.Record
		wantRec  opencdc.Record
	}{{
		name: "no key, no payload",
		inputRec: opencdc.Record{
			Key: nil,
			Payload: opencdc.Change{
				Before: nil,
				After:  nil,
			},
		},
		wantRec: opencdc.Record{
			Key: nil,
			Payload: opencdc.Change{
				Before: nil,
				After:  nil,
			},
		},
	}, {
		name: "raw key",
		inputRec: opencdc.Record{
			Key: opencdc.RawData("this should not be encoded"),
			Payload: opencdc.Change{
				Before: nil,
				After:  nil,
			},
		},
		wantRec: opencdc.Record{
			Key: opencdc.RawData("this should not be encoded"),
			Payload: opencdc.Change{
				Before: nil,
				After:  nil,
			},
		},
	}, {
		name: "structured key",
		inputRec: opencdc.Record{
			Key: testDataStruct.Clone(),
			Payload: opencdc.Change{
				Before: nil,
				After:  nil,
			},
		},
		wantRec: opencdc.Record{
			Key: testDataRaw,
			Payload: opencdc.Change{
				Before: nil,
				After:  nil,
			},
		},
	}, {
		name: "raw payload before",
		inputRec: opencdc.Record{
			Key: nil,
			Payload: opencdc.Change{
				Before: opencdc.RawData("this should not be encoded"),
				After:  nil,
			},
		},
		wantRec: opencdc.Record{
			Key: nil,
			Payload: opencdc.Change{
				Before: opencdc.RawData("this should not be encoded"),
				After:  nil,
			},
		},
	}, {
		name: "structured payload before",
		inputRec: opencdc.Record{
			Key: nil,
			Payload: opencdc.Change{
				Before: testDataStruct.Clone(),
			},
		},
		wantRec: opencdc.Record{
			Key: nil,
			Payload: opencdc.Change{
				Before: testDataRaw,
			},
		},
	}, {
		name: "raw payload after",
		inputRec: opencdc.Record{
			Key: nil,
			Payload: opencdc.Change{
				Before: nil,
				After:  opencdc.RawData("this should not be encoded"),
			},
		},
		wantRec: opencdc.Record{
			Key: nil,
			Payload: opencdc.Change{
				Before: nil,
				After:  opencdc.RawData("this should not be encoded"),
			},
		},
	}, {
		name: "structured payload after",
		inputRec: opencdc.Record{
			Key: nil,
			Payload: opencdc.Change{
				Before: nil,
				After:  testDataStruct.Clone(),
			},
		},
		wantRec: opencdc.Record{
			Key: nil,
			Payload: opencdc.Change{
				Before: nil,
				After:  testDataRaw,
			},
		},
	}, {
		name: "all structured",
		inputRec: opencdc.Record{
			Key: testDataStruct.Clone(),
			Payload: opencdc.Change{
				Before: testDataStruct.Clone(),
				After:  testDataStruct.Clone(),
			},
		},
		wantRec: opencdc.Record{
			Key: testDataRaw,
			Payload: opencdc.Change{
				Before: testDataRaw,
				After:  testDataRaw,
			},
		},
	}, {
		name: "all raw",
		inputRec: opencdc.Record{
			Key: opencdc.RawData("this should not be encoded"),
			Payload: opencdc.Change{
				Before: opencdc.RawData("this should not be encoded"),
				After:  opencdc.RawData("this should not be encoded"),
			},
		},
		wantRec: opencdc.Record{
			Key: opencdc.RawData("this should not be encoded"),
			Payload: opencdc.Change{
				Before: opencdc.RawData("this should not be encoded"),
				After:  opencdc.RawData("this should not be encoded"),
			},
		},
	}, {
		name: "key raw payload structured",
		inputRec: opencdc.Record{
			Key: opencdc.RawData("this should not be encoded"),
			Payload: opencdc.Change{
				Before: nil,
				After:  testDataStruct.Clone(),
			},
		},
		wantRec: opencdc.Record{
			Key: opencdc.RawData("this should not be encoded"),
			Payload: opencdc.Change{
				Before: nil,
				After:  testDataRaw,
			},
		},
	}, {
		name: "key structured payload raw",
		inputRec: opencdc.Record{
			Key: testDataStruct.Clone(),
			Payload: opencdc.Change{
				Before: opencdc.RawData("this should not be encoded"),
				After:  nil,
			},
		},
		wantRec: opencdc.Record{
			Key: testDataRaw,
			Payload: opencdc.Change{
				Before: opencdc.RawData("this should not be encoded"),
				After:  nil,
			},
		},
	}, {
		name: "all structured with collection",
		inputRec: opencdc.Record{
			Metadata: map[string]string{
				opencdc.MetadataCollection: "foo",
			},
			Key: testDataStruct.Clone(),
			Payload: opencdc.Change{
				Before: testDataStruct.Clone(),
				After:  testDataStruct.Clone(),
			},
		},
		wantRec: opencdc.Record{
			Metadata: map[string]string{
				opencdc.MetadataCollection: "foo",
			},
			Key: testDataRaw,
			Payload: opencdc.Change{
				Before: testDataRaw,
				After:  testDataRaw,
			},
		},
	}}

	for _, tc := range testCases {
		t.Run(tc.name, func(t *testing.T) {
			tc.inputRec.Metadata = map[string]string{
				opencdc.MetadataCollection:           "foo",
				opencdc.MetadataKeySchemaSubject:     customTestSchema.Subject,
				opencdc.MetadataKeySchemaVersion:     strconv.Itoa(customTestSchema.Version),
				opencdc.MetadataPayloadSchemaSubject: customTestSchema.Subject,
				opencdc.MetadataPayloadSchemaVersion: strconv.Itoa(customTestSchema.Version),
			}

			src.EXPECT().Read(ctx).Return(tc.inputRec, nil)

			got, err := s.Read(ctx)
			is.NoErr(err)

			gotKey := got.Key
			gotPayloadBefore := got.Payload.Before
			gotPayloadAfter := got.Payload.After

			is.Equal("", cmp.Diff(tc.wantRec.Key, gotKey))
			is.Equal("", cmp.Diff(tc.wantRec.Payload.Before, gotPayloadBefore))
			is.Equal("", cmp.Diff(tc.wantRec.Payload.After, gotPayloadAfter))
		})
	}
=======
// -- SourceWithBatch --------------------------------------------------

func TestSourceWithBatch_ReadN(t *testing.T) {
	is := is.New(t)
	ctx := context.Background()

	connectorCfg := config.Config{
		configSourceBatchSize:  "5",
		configSourceBatchDelay: "",
	}

	s := NewMockSource(gomock.NewController(t))
	underTest := (&SourceWithBatch{}).Wrap(s)

	want := []opencdc.Record{
		{Position: []byte("1")},
		{Position: []byte("2")},
		{Position: []byte("3")},
		{Position: []byte("4")},
		{Position: []byte("5")},
	}

	s.EXPECT().Configure(gomock.Any(), connectorCfg).Return(nil)
	s.EXPECT().Open(gomock.Any(), opencdc.Position{}).Return(nil)

	// First batch returns 5 records
	call := s.EXPECT().ReadN(gomock.Any(), 5).Return(want, nil)
	// Second batch blocks until the context is done
	var done csync.WaitGroup
	done.Add(1)
	s.EXPECT().ReadN(gomock.Any(), 5).DoAndReturn(func(ctx context.Context, _ int) ([]opencdc.Record, error) {
		defer done.Done()
		<-ctx.Done()
		return nil, ctx.Err()
	}).After(call.Call)

	err := underTest.Configure(ctx, connectorCfg)
	is.NoErr(err)

	openCtx, openCancel := context.WithCancel(ctx)
	err = underTest.Open(openCtx, opencdc.Position{})
	is.NoErr(err)

	got, err := underTest.ReadN(ctx, 1) // 1 record per batch is the default, but the middleware should overwrite it
	is.NoErr(err)
	is.Equal(want, got)

	// Give the second batch a chance to start, it's called in the background
	time.Sleep(time.Millisecond * 10)

	// On teardown the SDK cancels the open ctx, which should cause the second
	// batch to return an error
	openCancel()
	is.NoErr(done.WaitTimeout(ctx, time.Second))

	// Calling the middleware again should return the context error
	_, err = underTest.ReadN(ctx, 1)
	is.True(errors.Is(err, context.Canceled))
>>>>>>> f1781f5c
}<|MERGE_RESOLUTION|>--- conflicted
+++ resolved
@@ -638,7 +638,6 @@
 	is.NoErr(err)
 }
 
-<<<<<<< HEAD
 // -- SourceWithEncoding ------------------------------------------------------
 
 func TestSourceWithEncoding_Read(t *testing.T) {
@@ -894,7 +893,8 @@
 			is.Equal("", cmp.Diff(tc.wantRec.Payload.After, gotPayloadAfter))
 		})
 	}
-=======
+}
+
 // -- SourceWithBatch --------------------------------------------------
 
 func TestSourceWithBatch_ReadN(t *testing.T) {
@@ -953,5 +953,4 @@
 	// Calling the middleware again should return the context error
 	_, err = underTest.ReadN(ctx, 1)
 	is.True(errors.Is(err, context.Canceled))
->>>>>>> f1781f5c
 }
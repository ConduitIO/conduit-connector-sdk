// Copyright © 2024 Meroxa, Inc.
//
// Licensed under the Apache License, Version 2.0 (the "License");
// you may not use this file except in compliance with the License.
// You may obtain a copy of the License at
//
//     http://www.apache.org/licenses/LICENSE-2.0
//
// Unless required by applicable law or agreed to in writing, software
// distributed under the License is distributed on an "AS IS" BASIS,
// WITHOUT WARRANTIES OR CONDITIONS OF ANY KIND, either express or implied.
// See the License for the specific language governing permissions and
// limitations under the License.

package schema

import (
	"context"
	"fmt"
	"github.com/conduitio/conduit-commons/schema"
	"github.com/conduitio/conduit-connector-protocol/pconduit"
	"github.com/conduitio/conduit-connector-protocol/pconduit/v1/client"
	"github.com/conduitio/conduit-connector-sdk/internal"
	"google.golang.org/grpc"
)

func init() {
	internal.StandaloneConnectorUtilities = append(internal.StandaloneConnectorUtilities, standaloneInitializer{})
}

var (
	ErrSchemaNotFound       = pconduit.ErrSchemaNotFound
	ErrInvalidSchemaSubject = pconduit.ErrInvalidSchemaSubject
	ErrInvalidSchemaType    = pconduit.ErrInvalidSchemaType
	ErrInvalidSchemaBytes   = pconduit.ErrInvalidSchemaBytes
)

// Service is the schema service client that can be used to interact with the schema service.
// It is initialized with an in-memory service by default.
var Service = newInMemoryService()

// Create creates a new schema with the given name and bytes. The schema type must be Avro.
func Create(ctx context.Context, typ schema.Type, subject string, bytes []byte) (schema.Schema, error) {
	resp, err := Service.CreateSchema(ctx, pconduit.CreateSchemaRequest{
<<<<<<< HEAD
		Subject: qualifiedSubject(ctx, subject),
=======
		Subject: subject,
>>>>>>> ba6b9fbf
		Type:    typ,
		Bytes:   bytes,
	})
	if err != nil {
		return schema.Schema{}, err
	}

	return resp.Schema, nil
}

func qualifiedSubject(ctx context.Context, subject string) string {
	// todo better delimiter
	schemaCtx := GetSchemaContextName(ctx)
	if schemaCtx == "" {
		return subject
	}

	return fmt.Sprintf("%s_%s", schemaCtx, subject)
}

// Get retrieves the schema with the given name and version. If the schema does not exist, an error is returned.
func Get(ctx context.Context, subject string, version int) (schema.Schema, error) {
	resp, err := Service.GetSchema(ctx, pconduit.GetSchemaRequest{
		Subject: subject,
		Version: version,
	})
	if err != nil {
		return schema.Schema{}, err
	}

	return resp.Schema, nil
}

// -- Schema context utilities -------------------------------------------------

type schemaContextNameKey struct{}

func WithSchemaContextName(ctx context.Context, schemaCtxName string) context.Context {
	return context.WithValue(ctx, schemaContextNameKey{}, schemaCtxName)
}

func GetSchemaContextName(ctx context.Context) string {
	name := ctx.Value(schemaContextNameKey{})
	if name != nil {
		return name.(string) //nolint:forcetypeassert // only this package can set the value, it has to be a string
	}

	return ""
}

// -- Schema service initializer -----------------------------------------------

type standaloneInitializer struct{}

// Init initializes the schema service client with the given gRPC connection.
func (standaloneInitializer) Init(conn *grpc.ClientConn) error {
	Service = client.NewSchemaServiceClient(conn)
	return nil
}<|MERGE_RESOLUTION|>--- conflicted
+++ resolved
@@ -42,11 +42,7 @@
 // Create creates a new schema with the given name and bytes. The schema type must be Avro.
 func Create(ctx context.Context, typ schema.Type, subject string, bytes []byte) (schema.Schema, error) {
 	resp, err := Service.CreateSchema(ctx, pconduit.CreateSchemaRequest{
-<<<<<<< HEAD
 		Subject: qualifiedSubject(ctx, subject),
-=======
-		Subject: subject,
->>>>>>> ba6b9fbf
 		Type:    typ,
 		Bytes:   bytes,
 	})

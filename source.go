--- conflicted
+++ resolved
@@ -37,14 +37,10 @@
 
 	// Open is called after Configure to signal the plugin it can prepare to
 	// start producing records. If needed, the plugin should open connections in
-<<<<<<< HEAD
 	// this function. The position parameter will contain the position of the
-	// last record that was successfully processed. The Source should therefore
-	// start producing records after this position.
-=======
-	// this function. The context passed to Open will be cancelled once the
-	// plugin receives a stop signal from Conduit.
->>>>>>> cde4aa41
+	// last record that was successfully processed, Source should therefore
+	// start producing records after this position. The context passed to Open
+	// will be cancelled once the plugin receives a stop signal from Conduit.
 	Open(context.Context, Position) error
 
 	// Read returns a new Record and is supposed to block until there is either

// Copyright © 2022 Meroxa, Inc.
//
// Licensed under the Apache License, Version 2.0 (the "License");
// you may not use this file except in compliance with the License.
// You may obtain a copy of the License at
//
//     http://www.apache.org/licenses/LICENSE-2.0
//
// Unless required by applicable law or agreed to in writing, software
// distributed under the License is distributed on an "AS IS" BASIS,
// WITHOUT WARRANTIES OR CONDITIONS OF ANY KIND, either express or implied.
// See the License for the specific language governing permissions and
// limitations under the License.

package sdk

import (
	"context"
	"errors"
	"fmt"
	"strconv"
	"sync"
	"time"

	"github.com/conduitio/conduit-commons/cchan"
	"github.com/conduitio/conduit-commons/config"
	"github.com/conduitio/conduit-commons/lang"
	"github.com/conduitio/conduit-commons/opencdc"
	"github.com/conduitio/conduit-connector-sdk/internal"
	"github.com/conduitio/conduit-connector-sdk/schema"
	"github.com/jpillora/backoff"
)

// SourceMiddleware wraps a Source and adds functionality to it.
type SourceMiddleware interface {
	Wrap(Source) Source
}

// SourceMiddlewareOption can be used to change the behavior of the default source
// middleware created with DefaultSourceMiddleware.
type SourceMiddlewareOption interface {
	Apply(SourceMiddleware)
}

// Available source middleware options.
var (
	_ SourceMiddlewareOption = SourceWithSchemaExtractionConfig{}
	_ SourceMiddlewareOption = SourceWithSchemaContextConfig{}
<<<<<<< HEAD
	_ SourceMiddlewareOption = SourceWithEncoding{}
=======
	_ SourceMiddlewareOption = SourceWithBatchConfig{}
>>>>>>> f1781f5c
)

// DefaultSourceMiddleware returns a slice of middleware that should be added to
// all sources unless there's a good reason not to.
func DefaultSourceMiddleware(opts ...SourceMiddlewareOption) []SourceMiddleware {
	middleware := []SourceMiddleware{
		&SourceWithSchemaContext{},
		&SourceWithSchemaExtraction{},
<<<<<<< HEAD
		&SourceWithEncoding{},
=======
		&SourceWithBatch{},
>>>>>>> f1781f5c
	}

	// apply options to all middleware
	for _, m := range middleware {
		for _, opt := range opts {
			opt.Apply(m)
		}
	}
	return middleware
}

// SourceWithMiddleware wraps the source into the supplied middleware.
func SourceWithMiddleware(s Source, middleware ...SourceMiddleware) Source {
	// apply middleware in reverse order to preserve the order as specified
	for i := len(middleware) - 1; i >= 0; i-- {
		s = middleware[i].Wrap(s)
	}
	return s
}

// -- SourceWithSchemaExtraction ----------------------------------------------

const (
	configSourceSchemaExtractionType           = "sdk.schema.extract.type"
	configSourceSchemaExtractionPayloadEnabled = "sdk.schema.extract.payload.enabled"
	configSourceSchemaExtractionPayloadSubject = "sdk.schema.extract.payload.subject"
	configSourceSchemaExtractionKeyEnabled     = "sdk.schema.extract.key.enabled"
	configSourceSchemaExtractionKeySubject     = "sdk.schema.extract.key.subject"
)

// SourceWithSchemaExtractionConfig is the configuration for the
// SourceWithSchemaExtraction middleware. Fields set to their zero value are
// ignored and will be set to the default value.
//
// SourceWithSchemaExtractionConfig can be used as a SourceMiddlewareOption.
type SourceWithSchemaExtractionConfig struct {
	// The type of the payload schema. Defaults to Avro.
	SchemaType schema.Type
	// Whether to extract and encode the record payload with a schema.
	// If unset, defaults to true.
	PayloadEnabled *bool
	// The subject of the payload schema. If unset, defaults to "payload".
	PayloadSubject *string
	// Whether to extract and encode the record key with a schema.
	// If unset, defaults to true.
	KeyEnabled *bool
	// The subject of the key schema. If unset, defaults to "key".
	KeySubject *string
}

// Apply sets the default configuration for the SourceWithSchemaExtraction middleware.
func (c SourceWithSchemaExtractionConfig) Apply(m SourceMiddleware) {
	if s, ok := m.(*SourceWithSchemaExtraction); ok {
		s.Config = c
	}
}

func (c SourceWithSchemaExtractionConfig) SchemaTypeParameterName() string {
	return configSourceSchemaExtractionType
}

func (c SourceWithSchemaExtractionConfig) SchemaPayloadEnabledParameterName() string {
	return configSourceSchemaExtractionPayloadEnabled
}

func (c SourceWithSchemaExtractionConfig) SchemaPayloadSubjectParameterName() string {
	return configSourceSchemaExtractionPayloadSubject
}

func (c SourceWithSchemaExtractionConfig) SchemaKeyEnabledParameterName() string {
	return configSourceSchemaExtractionKeyEnabled
}

func (c SourceWithSchemaExtractionConfig) SchemaKeySubjectParameterName() string {
	return configSourceSchemaExtractionKeySubject
}

func (c SourceWithSchemaExtractionConfig) parameters() config.Parameters {
	return config.Parameters{
		configSourceSchemaExtractionType: {
			Default:     c.SchemaType.String(),
			Type:        config.ParameterTypeString,
			Description: "The type of the payload schema.",
			Validations: []config.Validation{
				config.ValidationInclusion{List: c.types()},
			},
		},
		configSourceSchemaExtractionPayloadEnabled: {
			Default:     strconv.FormatBool(*c.PayloadEnabled),
			Type:        config.ParameterTypeBool,
			Description: "Whether to extract and encode the record payload with a schema.",
		},
		configSourceSchemaExtractionPayloadSubject: {
			Default:     *c.PayloadSubject,
			Type:        config.ParameterTypeString,
			Description: `The subject of the payload schema. If the record metadata contains the field "opencdc.collection" it is prepended to the subject name and separated with a dot.`,
		},
		configSourceSchemaExtractionKeyEnabled: {
			Default:     strconv.FormatBool(*c.KeyEnabled),
			Type:        config.ParameterTypeBool,
			Description: "Whether to extract and encode the record key with a schema.",
		},
		configSourceSchemaExtractionKeySubject: {
			Default:     *c.KeySubject,
			Type:        config.ParameterTypeString,
			Description: `The subject of the key schema. If the record metadata contains the field "opencdc.collection" it is prepended to the subject name and separated with a dot.`,
		},
	}
}

func (c SourceWithSchemaExtractionConfig) types() []string {
	out := make([]string, 0, len(schema.KnownSerdeFactories))
	for t := range schema.KnownSerdeFactories {
		out = append(out, t.String())
	}
	return out
}

// SourceWithSchemaExtraction is a middleware that extracts a record's
// payload and key schemas. The schema is extracted from the record data
// for each record produced by the source. The schema is registered with the
// schema service and the schema subject is attached to the record metadata.
type SourceWithSchemaExtraction struct {
	Config SourceWithSchemaExtractionConfig
}

// Wrap a Source into the schema middleware. It will apply default configuration
// values if they are not explicitly set.
func (s *SourceWithSchemaExtraction) Wrap(impl Source) Source {
	if s.Config.SchemaType == 0 {
		s.Config.SchemaType = schema.TypeAvro
	}

	if s.Config.KeyEnabled == nil {
		s.Config.KeyEnabled = lang.Ptr(true)
	}
	if s.Config.KeySubject == nil {
		s.Config.KeySubject = lang.Ptr("key")
	}

	if s.Config.PayloadEnabled == nil {
		s.Config.PayloadEnabled = lang.Ptr(true)
	}
	if s.Config.PayloadSubject == nil {
		s.Config.PayloadSubject = lang.Ptr("payload")
	}

	return &sourceWithSchemaExtraction{
		Source:   impl,
		defaults: s.Config,
	}
}

// sourceWithSchemaExtraction is the actual middleware implementation.
type sourceWithSchemaExtraction struct {
	Source
	defaults SourceWithSchemaExtractionConfig

	schemaType     schema.Type
	payloadSubject string
	keySubject     string

	payloadWarnOnce sync.Once
	keyWarnOnce     sync.Once
}

func (s *sourceWithSchemaExtraction) Parameters() config.Parameters {
	return mergeParameters(s.Source.Parameters(), s.defaults.parameters())
}

func (s *sourceWithSchemaExtraction) Configure(ctx context.Context, config config.Config) error {
	err := s.Source.Configure(ctx, config)
	if err != nil {
		return err
	}

	s.schemaType = s.defaults.SchemaType
	if val, ok := config[configSourceSchemaExtractionType]; ok {
		if err := s.schemaType.UnmarshalText([]byte(val)); err != nil {
			return fmt.Errorf("invalid %s: failed to parse schema type: %w", configSourceSchemaExtractionType, err)
		}
	}

	encodeKey := *s.defaults.KeyEnabled
	if val, ok := config[configSourceSchemaExtractionKeyEnabled]; ok {
		encodeKey, err = strconv.ParseBool(val)
		if err != nil {
			return fmt.Errorf("invalid %s: failed to parse boolean: %w", configSourceSchemaExtractionKeyEnabled, err)
		}
	}
	if encodeKey {
		s.keySubject = *s.defaults.KeySubject
		if val, ok := config[configSourceSchemaExtractionKeySubject]; ok {
			s.keySubject = val
		}
	}

	encodePayload := *s.defaults.PayloadEnabled
	if val, ok := config[configSourceSchemaExtractionPayloadEnabled]; ok {
		encodePayload, err = strconv.ParseBool(val)
		if err != nil {
			return fmt.Errorf("invalid %s: failed to parse boolean: %w", configSourceSchemaExtractionPayloadEnabled, err)
		}
	}
	if encodePayload {
		s.payloadSubject = *s.defaults.PayloadSubject
		if val, ok := config[configSourceSchemaExtractionPayloadSubject]; ok {
			s.payloadSubject = val
		}
	}

	return nil
}

func (s *sourceWithSchemaExtraction) Read(ctx context.Context) (opencdc.Record, error) {
	rec, err := s.Source.Read(ctx)
	if err != nil || (s.keySubject == "" && s.payloadSubject == "") {
		return rec, err
	}

	if err := s.extractAttachKeySchema(ctx, &rec); err != nil {
		return rec, err
	}
	if err := s.extractAttachPayloadSchema(ctx, &rec); err != nil {
		return rec, err
	}

	return rec, nil
}

<<<<<<< HEAD
func (s *sourceWithSchemaExtraction) extractAttachKeySchema(ctx context.Context, rec *opencdc.Record) error {
=======
func (s *sourceWithSchemaExtraction) ReadN(ctx context.Context, n int) ([]opencdc.Record, error) {
	recs, err := s.Source.ReadN(ctx, n)
	if err != nil || (s.keySubject == "" && s.payloadSubject == "") {
		return recs, err
	}

	for i, rec := range recs {
		if err := s.encodeKey(ctx, &rec); err != nil {
			return nil, err
		}
		if err := s.encodePayload(ctx, &rec); err != nil {
			return nil, err
		}
		recs[i] = rec
	}

	return recs, nil
}

func (s *sourceWithSchemaExtraction) encodeKey(ctx context.Context, rec *opencdc.Record) error {
>>>>>>> f1781f5c
	if s.keySubject == "" {
		return nil // key schema extraction is disabled
	}
	if rec.Key == nil {
		return nil
	}

	if _, ok := rec.Key.(opencdc.StructuredData); !ok {
		// log warning once, to avoid spamming the logs
		s.keyWarnOnce.Do(func() {
			Logger(ctx).Warn().Msgf(`record key is not structured, consider disabling the source schema key encoding using "%s: false"`, configSourceSchemaExtractionKeyEnabled)
		})
		return nil
	}

	if rec.Metadata == nil {
		// ensure we have a metadata value, to make it safe for retrieving and setting values
		rec.Metadata = opencdc.Metadata{}
	}
	sch, err := s.extractKeySchema(ctx, *rec)
	if err != nil {
		return err // already wrapped
	}

	schema.AttachKeySchemaToRecord(*rec, sch)
	return nil
}

func (s *sourceWithSchemaExtraction) extractKeySchema(ctx context.Context, rec opencdc.Record) (schema.Schema, error) {
	// If the record has a key schema already,
	// then we return it (no need to extract a schema).
	subject, err := rec.Metadata.GetKeySchemaSubject()
	if err != nil && !errors.Is(err, opencdc.ErrMetadataFieldNotFound) {
		return schema.Schema{}, fmt.Errorf("failed to get key schema subject: %w", err)
	}

	version, err := rec.Metadata.GetKeySchemaVersion()
	if err != nil && !errors.Is(err, opencdc.ErrMetadataFieldNotFound) {
		return schema.Schema{}, fmt.Errorf("failed to get key schema version: %w", err)
	}

	switch {
	case subject != "" && version > 0:
		// The connector has attached the schema subject and version, we can use
		// it to retrieve the schema from the schema service.
		return schema.Get(ctx, subject, version)
	case subject != "" || version > 0:
		// The connector has attached either the schema subject or version, but
		// not both, this isn't valid.
		return schema.Schema{}, fmt.Errorf("found metadata fields %v=%v and %v=%v, expected key schema subject and version to be both set to valid values, this is a bug in the connector", opencdc.MetadataKeySchemaSubject, subject, opencdc.MetadataKeySchemaVersion, version)
	}

	// No schema subject or version is attached, we need to extract the schema.
	subject = s.keySubject
	if collection, err := rec.Metadata.GetCollection(); err == nil {
		subject = collection + "." + subject
	}

	sch, err := s.schemaForType(ctx, rec.Key, subject)
	if err != nil {
		return schema.Schema{}, fmt.Errorf("failed to extract schema for key: %w", err)
	}

	return sch, nil
}

func (s *sourceWithSchemaExtraction) extractAttachPayloadSchema(ctx context.Context, rec *opencdc.Record) error {
	if s.payloadSubject == "" {
		return nil // payload schema encoding is disabled
	}
	if (rec.Payload == opencdc.Change{}) {
		return nil
	}
	_, beforeIsStructured := rec.Payload.Before.(opencdc.StructuredData)
	_, afterIsStructured := rec.Payload.After.(opencdc.StructuredData)
	if !beforeIsStructured && !afterIsStructured {
		// log warning once, to avoid spamming the logs
		s.payloadWarnOnce.Do(func() {
			Logger(ctx).Warn().Msgf(`record payload is not structured, consider disabling the source schema payload encoding using "%s: false"`, configSourceSchemaExtractionPayloadEnabled)
		})
		return nil
	}

	if rec.Metadata == nil {
		// ensure we have a metadata value, to make it safe for retrieving and setting values
		rec.Metadata = opencdc.Metadata{}
	}
	sch, err := s.extractPayloadSchema(ctx, *rec)
	if err != nil {
		return fmt.Errorf("failed to extract schema for payload: %w", err)
	}

	schema.AttachPayloadSchemaToRecord(*rec, sch)
	return nil
}

func (s *sourceWithSchemaExtraction) extractPayloadSchema(ctx context.Context, rec opencdc.Record) (schema.Schema, error) {
	// If the record has a payload schema already,
	// then we return it (no need to extract a schema).
	subject, err := rec.Metadata.GetPayloadSchemaSubject()
	if err != nil && !errors.Is(err, opencdc.ErrMetadataFieldNotFound) {
		return schema.Schema{}, fmt.Errorf("failed to get payload schema subject: %w", err)
	}

	version, err := rec.Metadata.GetPayloadSchemaVersion()
	if err != nil && !errors.Is(err, opencdc.ErrMetadataFieldNotFound) {
		return schema.Schema{}, fmt.Errorf("failed to get payload schema version: %w", err)
	}

	switch {
	case subject != "" && version > 0:
		// The connector has attached the schema subject and version, we can use
		// it to retrieve the schema from the schema service.
		return schema.Get(ctx, subject, version)
	case subject != "" || version > 0:
		// The connector has attached either the schema subject or version, but
		// not both, this isn't valid.
		return schema.Schema{}, fmt.Errorf("found metadata fields %v=%v and %v=%v, expected payload schema subject and version to be both set to valid values, this is a bug in the connector", opencdc.MetadataPayloadSchemaSubject, subject, opencdc.MetadataPayloadSchemaVersion, version)
	}

	// No schema subject or version is attached, we need to extract the schema.
	subject = s.payloadSubject
	if collection, err := rec.Metadata.GetCollection(); err == nil {
		subject = collection + "." + subject
	}

	val := rec.Payload.After
	if _, ok := val.(opencdc.StructuredData); !ok {
		// use before as a fallback
		val = rec.Payload.Before
	}

	sch, err := s.schemaForType(ctx, val, subject)
	if err != nil {
		return schema.Schema{}, fmt.Errorf("failed to extract schema for payload: %w", err)
	}

	return sch, nil
}

func (s *sourceWithSchemaExtraction) schemaForType(ctx context.Context, data any, subject string) (schema.Schema, error) {
	srd, err := schema.KnownSerdeFactories[s.schemaType].SerdeForType(data)
	if err != nil {
		return schema.Schema{}, fmt.Errorf("failed to create schema for value: %w", err)
	}

	sch, err := schema.Create(ctx, s.schemaType, subject, []byte(srd.String()))
	if err != nil {
		return schema.Schema{}, fmt.Errorf("failed to create schema: %w", err)
	}

	return sch, nil
}

// -- SourceWithSchemaContext --------------------------------------------------

// SourceWithSchemaContextConfig is the configuration for the
// SourceWithSchemaContext middleware. Fields set to their zero value are
// ignored and will be set to the default value.
//
// SourceWithSchemaContextConfig can be used as a SourceMiddlewareOption.
type SourceWithSchemaContextConfig struct {
	Enabled *bool
	Name    *string
}

// Apply sets the default configuration for the SourceWithSchemaExtraction middleware.
func (c SourceWithSchemaContextConfig) Apply(m SourceMiddleware) {
	if s, ok := m.(*SourceWithSchemaContext); ok {
		s.Config = c
	}
}

func (c SourceWithSchemaContextConfig) EnabledParameterName() string {
	return "sdk.schema.context.enabled"
}

func (c SourceWithSchemaContextConfig) NameParameterName() string {
	return "sdk.schema.context.name"
}

func (c SourceWithSchemaContextConfig) parameters() config.Parameters {
	return config.Parameters{
		c.EnabledParameterName(): config.Parameter{
			Default: strconv.FormatBool(*c.Enabled),
			Description: "Specifies whether to use a schema context name. If set to false, no schema context name will " +
				"be used, and schemas will be saved with the subject name specified in the connector " +
				"(not safe because of name conflicts).",
			Type: config.ParameterTypeBool,
		},
		c.NameParameterName(): config.Parameter{
			Default: func() string {
				if c.Name == nil {
					return ""
				}

				return *c.Name
			}(),
			Description: func() string {
				d := "Schema context name to be used. Used as a prefix for all schema subject names."
				if c.Name == nil {
					d += " Defaults to the connector ID."
				}
				return d
			}(),
			Type: config.ParameterTypeString,
		},
	}
}

// SourceWithSchemaContext is a middleware that makes it possible to configure
// the schema context for records read by a source.
type SourceWithSchemaContext struct {
	Config SourceWithSchemaContextConfig
}

// Wrap a Source into the schema middleware. It will apply default configuration
// values if they are not explicitly set.
func (s *SourceWithSchemaContext) Wrap(impl Source) Source {
	if s.Config.Enabled == nil {
		s.Config.Enabled = lang.Ptr(true)
	}

	return &sourceWithSchemaContext{
		Source: impl,
		mwCfg:  s.Config,
	}
}

type sourceWithSchemaContext struct {
	Source
	// mwCfg is the default middleware config
	mwCfg SourceWithSchemaContextConfig

	useContext  bool
	contextName string
}

func (s *sourceWithSchemaContext) Parameters() config.Parameters {
	return mergeParameters(s.Source.Parameters(), s.mwCfg.parameters())
}

func (s *sourceWithSchemaContext) Configure(ctx context.Context, cfg config.Config) error {
	s.useContext = *s.mwCfg.Enabled
	if useStr, ok := cfg[s.mwCfg.EnabledParameterName()]; ok {
		use, err := strconv.ParseBool(useStr)
		if err != nil {
			return fmt.Errorf("could not parse `%v`, input %v: %w", s.mwCfg.EnabledParameterName(), useStr, err)
		}
		s.useContext = use
	}

	if s.useContext {
		// The order of precedence is (from highest to lowest):
		// 1. user config
		// 2. default middleware config
		// 3. connector ID (if no context name is configured anywhere)
		s.contextName = internal.ConnectorIDFromContext(ctx)
		if s.mwCfg.Name != nil {
			s.contextName = *s.mwCfg.Name
		}
		if ctxName, ok := cfg[s.mwCfg.NameParameterName()]; ok {
			s.contextName = ctxName
		}
	}

	return s.Source.Configure(schema.WithSchemaContextName(ctx, s.contextName), cfg)
}

func (s *sourceWithSchemaContext) Open(ctx context.Context, pos opencdc.Position) error {
	return s.Source.Open(schema.WithSchemaContextName(ctx, s.contextName), pos)
}

func (s *sourceWithSchemaContext) Read(ctx context.Context) (opencdc.Record, error) {
	return s.Source.Read(schema.WithSchemaContextName(ctx, s.contextName))
}

func (s *sourceWithSchemaContext) ReadN(ctx context.Context, n int) ([]opencdc.Record, error) {
	return s.Source.ReadN(schema.WithSchemaContextName(ctx, s.contextName), n)
}

func (s *sourceWithSchemaContext) Teardown(ctx context.Context) error {
	return s.Source.Teardown(schema.WithSchemaContextName(ctx, s.contextName))
}

func (s *sourceWithSchemaContext) LifecycleOnCreated(ctx context.Context, config config.Config) error {
	return s.Source.LifecycleOnCreated(schema.WithSchemaContextName(ctx, s.contextName), config)
}

func (s *sourceWithSchemaContext) LifecycleOnUpdated(ctx context.Context, configBefore, configAfter config.Config) error {
	return s.Source.LifecycleOnUpdated(schema.WithSchemaContextName(ctx, s.contextName), configBefore, configAfter)
}

func (s *sourceWithSchemaContext) LifecycleOnDeleted(ctx context.Context, config config.Config) error {
	return s.Source.LifecycleOnDeleted(schema.WithSchemaContextName(ctx, s.contextName), config)
}

<<<<<<< HEAD
// -- SourceWithEncoding ------------------------------------------------------

// SourceWithEncoding is a middleware that encodes the record payload and key
// with the provided schema. The schema is registered with the schema service
// and the schema subject is attached to the record metadata.
type SourceWithEncoding struct{}

func (s SourceWithEncoding) Apply(SourceMiddleware) {
}

func (s SourceWithEncoding) Wrap(impl Source) Source {
	return &sourceWithEncoding{Source: impl}
}

// sourceWithEncoding is the actual middleware implementation.
type sourceWithEncoding struct {
	Source

	keyWarnOnce     sync.Once
	payloadWarnOnce sync.Once
}

func (s *sourceWithEncoding) Read(ctx context.Context) (opencdc.Record, error) {
	rec, err := s.Source.Read(ctx)
	if err != nil {
		return rec, err
	}

	if err := s.encodeKey(ctx, &rec); err != nil {
		return rec, err
	}
	if err := s.encodePayload(ctx, &rec); err != nil {
		return rec, err
	}

	return rec, nil
}

func (s *sourceWithEncoding) encodeKey(ctx context.Context, rec *opencdc.Record) error {
	if _, ok := rec.Key.(opencdc.StructuredData); !ok {
		// log warning once, to avoid spamming the logs
		s.keyWarnOnce.Do(func() {
			Logger(ctx).Warn().Msg(`record keys produced by this connector are not structured and won't be encoded"`)
		})
		return nil
	}

	if rec.Metadata == nil {
		// ensure we have a metadata value, to make it safe for retrieving and setting values
		rec.Metadata = opencdc.Metadata{}
	}

	sch, err := s.schemaForKey(ctx, *rec)
	if err != nil {
		return err // already wrapped
	}
	// if there's no schema, there's no encoding
	if sch == nil {
		return nil
	}

	encoded, err := s.encodeWithSchema(*sch, rec.Key)
	if err != nil {
		return fmt.Errorf("failed to encode key: %w", err)
	}

	rec.Key = opencdc.RawData(encoded)
	schema.AttachKeySchemaToRecord(*rec, *sch)
	return nil
}

func (s *sourceWithEncoding) schemaForKey(ctx context.Context, rec opencdc.Record) (*schema.Schema, error) {
	subject, err := rec.Metadata.GetKeySchemaSubject()
	if err != nil && !errors.Is(err, opencdc.ErrMetadataFieldNotFound) {
		return nil, fmt.Errorf("failed to get key schema subject: %w", err)
	}

	version, err := rec.Metadata.GetKeySchemaVersion()
	if err != nil && !errors.Is(err, opencdc.ErrMetadataFieldNotFound) {
		return nil, fmt.Errorf("failed to get key schema version: %w", err)
	}

	switch {
	case subject != "" && version > 0:
		// The connector has attached the schema subject and version, we can use
		// it to retrieve the schema from the schema service.
		sch, err := schema.Get(ctx, subject, version)
		return &sch, err
	case subject != "" || version > 0:
		// The connector has attached either the schema subject or version, but
		// not both, this isn't valid.
		return nil, fmt.Errorf("found metadata fields %v=%v and %v=%v, expected key schema subject and version to be both set to valid values, this is a bug in the connector", opencdc.MetadataKeySchemaSubject, subject, opencdc.MetadataKeySchemaVersion, version)
	default:
		//nolint:nilnil // we return nil to indicate that no schema is attached
		return nil, nil
	}
}

func (s *sourceWithEncoding) encodePayload(ctx context.Context, rec *opencdc.Record) error {
	_, beforeIsStructured := rec.Payload.Before.(opencdc.StructuredData)
	_, afterIsStructured := rec.Payload.After.(opencdc.StructuredData)
	if !beforeIsStructured && !afterIsStructured {
		// log warning once, to avoid spamming the logs
		s.payloadWarnOnce.Do(func() {
			Logger(ctx).Warn().Msg(`record payloads produced by this connector are not structured and won't be encoded"`)
		})
		return nil
	}

	if rec.Metadata == nil {
		// ensure we have a metadata value, to make it safe for retrieving and setting values
		rec.Metadata = opencdc.Metadata{}
	}

	sch, err := s.schemaForPayload(ctx, *rec)
	if err != nil {
		return fmt.Errorf("failed to extract schema for payload: %w", err)
	}
	// if there's no schema, there's no encoding
	if sch == nil {
		return nil
	}

	// encode both before and after with the extracted schema
	if beforeIsStructured {
		encoded, err := s.encodeWithSchema(*sch, rec.Payload.Before)
		if err != nil {
			return fmt.Errorf("failed to encode before payload: %w", err)
		}
		rec.Payload.Before = opencdc.RawData(encoded)
	}
	if afterIsStructured {
		encoded, err := s.encodeWithSchema(*sch, rec.Payload.After)
		if err != nil {
			return fmt.Errorf("failed to encode after payload: %w", err)
		}
		rec.Payload.After = opencdc.RawData(encoded)
	}
	schema.AttachPayloadSchemaToRecord(*rec, *sch)
	return nil
}

func (s *sourceWithEncoding) schemaForPayload(ctx context.Context, rec opencdc.Record) (*schema.Schema, error) {
	subject, err := rec.Metadata.GetPayloadSchemaSubject()
	if err != nil && !errors.Is(err, opencdc.ErrMetadataFieldNotFound) {
		return nil, fmt.Errorf("failed to get payload schema subject: %w", err)
	}

	version, err := rec.Metadata.GetPayloadSchemaVersion()
	if err != nil && !errors.Is(err, opencdc.ErrMetadataFieldNotFound) {
		return nil, fmt.Errorf("failed to get payload schema version: %w", err)
	}

	switch {
	case subject != "" && version > 0:
		// The connector has attached the schema subject and version, we can use
		// it to retrieve the schema from the schema service.
		sch, err := schema.Get(ctx, subject, version)
		return &sch, err
	case subject != "" || version > 0:
		// The connector has attached either the schema subject or version, but
		// not both, this isn't valid.
		return nil, fmt.Errorf("found metadata fields %v=%v and %v=%v, expected payload schema subject and version to be both set to valid values, this is a bug in the connector", opencdc.MetadataPayloadSchemaSubject, subject, opencdc.MetadataPayloadSchemaVersion, version)
	default:
		//nolint:nilnil // we return nil to indicate that no schema is attached
		return nil, nil
	}
}

func (s *sourceWithEncoding) encodeWithSchema(sch schema.Schema, data any) ([]byte, error) {
	srd, err := sch.Serde()
	if err != nil {
		return nil, fmt.Errorf("failed to get serde for schema: %w", err)
	}

	encoded, err := srd.Marshal(data)
	if err != nil {
		return nil, fmt.Errorf("failed to marshal data with schema: %w", err)
	}

	return encoded, nil
}

// -- Utility functions  ------------------------------------------------------

func ptr[T any](t T) *T {
	return &t
=======
// -- SourceWithBatch --------------------------------------------------

const (
	configSourceBatchSize  = "sdk.batch.size"
	configSourceBatchDelay = "sdk.batch.delay"
)

// SourceWithBatchConfig is the configuration for the
// SourceWithBatch middleware. Fields set to their zero value are
// ignored and will be set to the default value.
//
// SourceWithBatchConfig can be used as a SourceMiddlewareOption.
type SourceWithBatchConfig struct {
	// BatchSize is the default value for the batch size.
	BatchSize *int
	// BatchDelay is the default value for the batch delay.
	BatchDelay *time.Duration
}

// Apply sets the default configuration for the SourceWithBatch middleware.
func (c SourceWithBatchConfig) Apply(m SourceMiddleware) {
	if d, ok := m.(*SourceWithBatch); ok {
		d.Config = c
	}
}

func (c SourceWithBatchConfig) BatchSizeParameterName() string {
	return configSourceBatchSize
}

func (c SourceWithBatchConfig) BatchDelayParameterName() string {
	return configSourceBatchDelay
}

func (c SourceWithBatchConfig) parameters() config.Parameters {
	return config.Parameters{
		configSourceBatchSize: {
			Default:     strconv.Itoa(*c.BatchSize),
			Description: "Maximum size of batch before it gets read from the source.",
			Type:        config.ParameterTypeInt,
		},
		configSourceBatchDelay: {
			Default:     c.BatchDelay.String(),
			Description: "Maximum delay before an incomplete batch is read from the source.",
			Type:        config.ParameterTypeDuration,
		},
	}
}

// SourceWithBatch adds support for batching on the source. It adds
// two parameters to the source config:
//   - `sdk.batch.size` - Maximum size of batch before it gets written to the
//     source.
//   - `sdk.batch.delay` - Maximum delay before an incomplete batch is written
//     to the source.
//
// To change the defaults of these parameters use the fields of this struct.
type SourceWithBatch struct {
	Config SourceWithBatchConfig
}

// Wrap a Source into the batching middleware.
func (s *SourceWithBatch) Wrap(impl Source) Source {
	if s.Config.BatchSize == nil {
		s.Config.BatchSize = lang.Ptr(0)
	}
	if s.Config.BatchDelay == nil {
		s.Config.BatchDelay = lang.Ptr(time.Duration(0))
	}

	return &sourceWithBatch{
		Source:   impl,
		defaults: s.Config,

		readCh:  make(chan readResponse, *s.Config.BatchSize),
		readNCh: make(chan readNResponse, 1),
		stop:    make(chan struct{}),
	}
}

type sourceWithBatch struct {
	Source
	defaults SourceWithBatchConfig

	readCh  chan readResponse
	readNCh chan readNResponse
	stop    chan struct{}

	collectFn func(context.Context, int) ([]opencdc.Record, error)

	batchSize  int
	batchDelay time.Duration
}

type readNResponse struct {
	Records []opencdc.Record
	Err     error
}

type readResponse struct {
	Record opencdc.Record
	Err    error
}

func (s *sourceWithBatch) Parameters() config.Parameters {
	return mergeParameters(s.Source.Parameters(), s.defaults.parameters())
}

func (s *sourceWithBatch) Configure(ctx context.Context, config config.Config) error {
	err := s.Source.Configure(ctx, config)
	if err != nil {
		return err
	}

	cfg := s.defaults

	if batchSizeRaw := config[configSourceBatchSize]; batchSizeRaw != "" {
		batchSizeInt, err := strconv.Atoi(batchSizeRaw)
		if err != nil {
			return fmt.Errorf("invalid %q: %w", configSourceBatchSize, err)
		}
		cfg.BatchSize = &batchSizeInt
	}

	if delayRaw := config[configSourceBatchDelay]; delayRaw != "" {
		delayDur, err := time.ParseDuration(delayRaw)
		if err != nil {
			return fmt.Errorf("invalid %q: %w", configSourceBatchDelay, err)
		}
		cfg.BatchDelay = &delayDur
	}

	if *cfg.BatchSize < 0 {
		return fmt.Errorf("invalid %q: must not be negative", configSourceBatchSize)
	}
	if *cfg.BatchDelay < 0 {
		return fmt.Errorf("invalid %q: must not be negative", configSourceBatchDelay)
	}

	s.batchSize = *cfg.BatchSize
	s.batchDelay = *cfg.BatchDelay

	return nil
}

func (s *sourceWithBatch) Open(ctx context.Context, pos opencdc.Position) error {
	err := s.Source.Open(ctx, pos)
	if err != nil {
		return err
	}

	if s.batchSize > 0 || s.batchDelay > 0 {
		s.collectFn = s.collectWithReadN
		go s.runReadN(ctx)
	} else {
		// Batching not configured, simply forward the call.
		s.collectFn = s.Source.ReadN
	}

	return nil
}

func (s *sourceWithBatch) runReadN(ctx context.Context) {
	defer close(s.readNCh)

	b := &backoff.Backoff{
		Factor: 2,
		Min:    time.Millisecond * 100,
		Max:    time.Second * 5,
	}

	for {
		recs, err := s.Source.ReadN(ctx, s.batchSize)
		if err != nil {
			switch {
			case errors.Is(err, ErrBackoffRetry):
				// the plugin wants us to retry reading later
				_, _, err := cchan.ChanOut[time.Time](time.After(b.Duration())).Recv(ctx)
				if err != nil {
					// The plugin is using the SDK for long-polling
					// and relying on the SDK to check for a cancelled context.
					return
				}
				continue

			case errors.Is(err, context.Canceled):
				s.readNCh <- readNResponse{Err: err}
				return

			case errors.Is(err, ErrUnimplemented):
				Logger(ctx).Info().Msg("source does not support batch reads, falling back to single reads")

				go s.runRead(ctx)
				s.readNCh <- readNResponse{Err: err}
				return

			default:
				s.readNCh <- readNResponse{Err: err}
				return
			}
		}

		select {
		case s.readNCh <- readNResponse{Records: recs}:
		case <-ctx.Done():
			return
		case <-s.stop:
			return
		}
	}
}

func (s *sourceWithBatch) runRead(ctx context.Context) {
	defer close(s.readCh)

	b := &backoff.Backoff{
		Factor: 2,
		Min:    time.Millisecond * 100,
		Max:    time.Second * 5,
	}

	for {
		rec, err := s.Source.Read(ctx)
		if err != nil {
			if errors.Is(err, ErrBackoffRetry) {
				// the plugin wants us to retry reading later
				_, _, err := cchan.ChanOut[time.Time](time.After(b.Duration())).Recv(ctx)
				if err != nil {
					// The plugin is using the SDK for long-polling
					// and relying on the SDK to check for a cancelled context.
					return
				}
				continue
			}
			if errors.Is(err, context.Canceled) {
				s.readNCh <- readNResponse{Err: err}
				return
			}

			s.readCh <- readResponse{Err: err}
			return
		}

		select {
		case s.readCh <- readResponse{Record: rec}:
		case <-ctx.Done():
			return
		case <-s.stop:
			return
		}
	}
}

func (s *sourceWithBatch) Read(ctx context.Context) (opencdc.Record, error) {
	return s.Source.Read(ctx)
}

func (s *sourceWithBatch) ReadN(ctx context.Context, n int) ([]opencdc.Record, error) {
	return s.collectFn(ctx, n)
}

func (s *sourceWithBatch) collectWithRead(ctx context.Context, _ int) ([]opencdc.Record, error) {
	batch := make([]opencdc.Record, 0, s.batchSize)
	var delay <-chan time.Time

	for {
		select {
		case resp, ok := <-s.readCh:
			if !ok {
				return batch, ctx.Err()
			}
			if resp.Err != nil {
				return nil, resp.Err
			}

			batch = append(batch, resp.Record)
			if s.batchSize > 0 && len(batch) >= s.batchSize {
				// batch is full, flush it
				return batch, nil
			}

			if s.batchDelay > 0 && delay == nil {
				// start the delay timer after we have received the first batch
				delay = time.After(s.batchDelay)
			}

			// continue reading until the batch is full or the delay timer has expired
		case <-delay:
			// delay timer has expired, flush the batch
			return batch, nil
		case <-ctx.Done():
			return nil, ctx.Err()
		}
	}
}

func (s *sourceWithBatch) collectWithReadN(ctx context.Context, n int) ([]opencdc.Record, error) {
	batch := make([]opencdc.Record, 0, s.batchSize)
	var delay <-chan time.Time

	for {
		select {
		case resp, ok := <-s.readNCh:
			if !ok {
				return batch, ctx.Err()
			}
			if resp.Err != nil {
				if errors.Is(resp.Err, ErrUnimplemented) {
					// the plugin doesn't support batch reads, fallback to single reads
					s.collectFn = s.collectWithRead
					return s.collectWithRead(ctx, n)
				}
				return nil, resp.Err
			}

			if len(batch) == 0 && len(resp.Records) >= s.batchSize {
				// source returned a batch that is already full, flush it
				return resp.Records, nil
			}

			batch = append(batch, resp.Records...)
			if s.batchSize > 0 && len(batch) >= s.batchSize {
				// batch is full, flush it
				return batch, nil
			}

			if s.batchDelay > 0 && delay == nil {
				// start the delay timer after we have received the first batch
				delay = time.After(s.batchDelay)
			}

			// continue reading until the batch is full or the delay timer has expired
		case <-delay:
			// delay timer has expired, flush the batch
			return batch, nil
		case <-ctx.Done():
			return nil, ctx.Err()
		}
	}
>>>>>>> f1781f5c
}<|MERGE_RESOLUTION|>--- conflicted
+++ resolved
@@ -46,11 +46,8 @@
 var (
 	_ SourceMiddlewareOption = SourceWithSchemaExtractionConfig{}
 	_ SourceMiddlewareOption = SourceWithSchemaContextConfig{}
-<<<<<<< HEAD
 	_ SourceMiddlewareOption = SourceWithEncoding{}
-=======
 	_ SourceMiddlewareOption = SourceWithBatchConfig{}
->>>>>>> f1781f5c
 )
 
 // DefaultSourceMiddleware returns a slice of middleware that should be added to
@@ -59,11 +56,8 @@
 	middleware := []SourceMiddleware{
 		&SourceWithSchemaContext{},
 		&SourceWithSchemaExtraction{},
-<<<<<<< HEAD
 		&SourceWithEncoding{},
-=======
 		&SourceWithBatch{},
->>>>>>> f1781f5c
 	}
 
 	// apply options to all middleware
@@ -278,25 +272,6 @@
 	return nil
 }
 
-func (s *sourceWithSchemaExtraction) Read(ctx context.Context) (opencdc.Record, error) {
-	rec, err := s.Source.Read(ctx)
-	if err != nil || (s.keySubject == "" && s.payloadSubject == "") {
-		return rec, err
-	}
-
-	if err := s.extractAttachKeySchema(ctx, &rec); err != nil {
-		return rec, err
-	}
-	if err := s.extractAttachPayloadSchema(ctx, &rec); err != nil {
-		return rec, err
-	}
-
-	return rec, nil
-}
-
-<<<<<<< HEAD
-func (s *sourceWithSchemaExtraction) extractAttachKeySchema(ctx context.Context, rec *opencdc.Record) error {
-=======
 func (s *sourceWithSchemaExtraction) ReadN(ctx context.Context, n int) ([]opencdc.Record, error) {
 	recs, err := s.Source.ReadN(ctx, n)
 	if err != nil || (s.keySubject == "" && s.payloadSubject == "") {
@@ -304,10 +279,10 @@
 	}
 
 	for i, rec := range recs {
-		if err := s.encodeKey(ctx, &rec); err != nil {
+		if err := s.extractAttachKeySchema(ctx, &rec); err != nil {
 			return nil, err
 		}
-		if err := s.encodePayload(ctx, &rec); err != nil {
+		if err := s.extractAttachPayloadSchema(ctx, &rec); err != nil {
 			return nil, err
 		}
 		recs[i] = rec
@@ -316,8 +291,7 @@
 	return recs, nil
 }
 
-func (s *sourceWithSchemaExtraction) encodeKey(ctx context.Context, rec *opencdc.Record) error {
->>>>>>> f1781f5c
+func (s *sourceWithSchemaExtraction) extractAttachKeySchema(ctx context.Context, rec *opencdc.Record) error {
 	if s.keySubject == "" {
 		return nil // key schema extraction is disabled
 	}
@@ -615,7 +589,6 @@
 	return s.Source.LifecycleOnDeleted(schema.WithSchemaContextName(ctx, s.contextName), config)
 }
 
-<<<<<<< HEAD
 // -- SourceWithEncoding ------------------------------------------------------
 
 // SourceWithEncoding is a middleware that encodes the record payload and key
@@ -799,11 +772,6 @@
 	return encoded, nil
 }
 
-// -- Utility functions  ------------------------------------------------------
-
-func ptr[T any](t T) *T {
-	return &t
-=======
 // -- SourceWithBatch --------------------------------------------------
 
 const (
@@ -1143,5 +1111,4 @@
 			return nil, ctx.Err()
 		}
 	}
->>>>>>> f1781f5c
 }
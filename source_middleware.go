--- conflicted
+++ resolved
@@ -39,33 +39,17 @@
 }
 
 var (
-<<<<<<< HEAD
 	_ SourceMiddleware = (*SourceWithBatch)(nil)
+	_ SourceMiddleware = (*SourceWithEncoding)(nil)
 	_ SourceMiddleware = (*SourceWithSchemaContext)(nil)
 	_ SourceMiddleware = (*SourceWithSchemaExtraction)(nil)
 )
 
 type DefaultSourceMiddleware struct {
 	UnimplementedSourceConfig
-=======
-	_ SourceMiddlewareOption = SourceWithSchemaExtractionConfig{}
-	_ SourceMiddlewareOption = SourceWithSchemaContextConfig{}
-	_ SourceMiddlewareOption = SourceWithEncoding{}
-	_ SourceMiddlewareOption = SourceWithBatchConfig{}
-)
-
-// DefaultSourceMiddleware returns a slice of middleware that should be added to
-// all sources unless there's a good reason not to.
-func DefaultSourceMiddleware(opts ...SourceMiddlewareOption) []SourceMiddleware {
-	middleware := []SourceMiddleware{
-		&SourceWithSchemaContext{},
-		&SourceWithSchemaExtraction{},
-		&SourceWithEncoding{},
-		&SourceWithBatch{},
-	}
->>>>>>> 0830a816
 
 	SourceWithBatch
+	SourceWithEncoding
 	SourceWithSchemaContext
 	SourceWithSchemaExtraction
 }
@@ -122,11 +106,8 @@
 	return s
 }
 
-<<<<<<< HEAD
 // -- SourceWithSchemaExtraction -----------------------------------------------
 
-=======
->>>>>>> 0830a816
 // SourceWithSchemaExtraction is a middleware that extracts a record's
 // payload and key schemas. The schema is extracted from the record data
 // for each record produced by the source. The schema is registered with the
@@ -165,71 +146,6 @@
 	keyWarnOnce     sync.Once
 }
 
-<<<<<<< HEAD
-func (s *sourceWithSchemaExtraction) Read(ctx context.Context) (opencdc.Record, error) {
-	rec, err := s.Source.Read(ctx)
-	if err != nil || (!*s.config.KeyEnabled && !*s.config.PayloadEnabled) {
-		return rec, err
-	}
-
-	if err := s.encodeKey(ctx, &rec); err != nil {
-		return rec, err
-	}
-	if err := s.encodePayload(ctx, &rec); err != nil {
-		return rec, err
-	}
-
-	return rec, nil
-=======
-func (s *sourceWithSchemaExtraction) Parameters() config.Parameters {
-	return mergeParameters(s.Source.Parameters(), s.defaults.parameters())
-}
-
-func (s *sourceWithSchemaExtraction) Configure(ctx context.Context, config config.Config) error {
-	err := s.Source.Configure(ctx, config)
-	if err != nil {
-		return err
-	}
-
-	s.schemaType = s.defaults.SchemaType
-	if val, ok := config[configSourceSchemaExtractionType]; ok {
-		if err := s.schemaType.UnmarshalText([]byte(val)); err != nil {
-			return fmt.Errorf("invalid %s: failed to parse schema type: %w", configSourceSchemaExtractionType, err)
-		}
-	}
-
-	encodeKey := *s.defaults.KeyEnabled
-	if val, ok := config[configSourceSchemaExtractionKeyEnabled]; ok {
-		encodeKey, err = strconv.ParseBool(val)
-		if err != nil {
-			return fmt.Errorf("invalid %s: failed to parse boolean: %w", configSourceSchemaExtractionKeyEnabled, err)
-		}
-	}
-	if encodeKey {
-		s.keySubject = *s.defaults.KeySubject
-		if val, ok := config[configSourceSchemaExtractionKeySubject]; ok {
-			s.keySubject = val
-		}
-	}
-
-	encodePayload := *s.defaults.PayloadEnabled
-	if val, ok := config[configSourceSchemaExtractionPayloadEnabled]; ok {
-		encodePayload, err = strconv.ParseBool(val)
-		if err != nil {
-			return fmt.Errorf("invalid %s: failed to parse boolean: %w", configSourceSchemaExtractionPayloadEnabled, err)
-		}
-	}
-	if encodePayload {
-		s.payloadSubject = *s.defaults.PayloadSubject
-		if val, ok := config[configSourceSchemaExtractionPayloadSubject]; ok {
-			s.payloadSubject = val
-		}
-	}
-
-	return nil
->>>>>>> 0830a816
-}
-
 func (s *sourceWithSchemaExtraction) ReadN(ctx context.Context, n int) ([]opencdc.Record, error) {
 	recs, err := s.Source.ReadN(ctx, n)
 	if err != nil || (!*s.config.KeyEnabled && !*s.config.PayloadEnabled) {
@@ -249,18 +165,12 @@
 	return recs, nil
 }
 
-<<<<<<< HEAD
-func (s *sourceWithSchemaExtraction) encodeKey(ctx context.Context, rec *opencdc.Record) error {
+func (s *sourceWithSchemaExtraction) extractAttachKeySchema(ctx context.Context, rec *opencdc.Record) error {
 	if !*s.config.KeyEnabled {
 		return nil // key schema encoding is disabled
-=======
-func (s *sourceWithSchemaExtraction) extractAttachKeySchema(ctx context.Context, rec *opencdc.Record) error {
-	if s.keySubject == "" {
-		return nil // key schema extraction is disabled
 	}
 	if rec.Key == nil {
 		return nil
->>>>>>> 0830a816
 	}
 
 	if _, ok := rec.Key.(opencdc.StructuredData); !ok {
@@ -322,13 +232,8 @@
 	return sch, nil
 }
 
-<<<<<<< HEAD
-func (s *sourceWithSchemaExtraction) encodePayload(ctx context.Context, rec *opencdc.Record) error {
+func (s *sourceWithSchemaExtraction) extractAttachPayloadSchema(ctx context.Context, rec *opencdc.Record) error {
 	if !*s.config.PayloadEnabled {
-=======
-func (s *sourceWithSchemaExtraction) extractAttachPayloadSchema(ctx context.Context, rec *opencdc.Record) error {
-	if s.payloadSubject == "" {
->>>>>>> 0830a816
 		return nil // payload schema encoding is disabled
 	}
 	if (rec.Payload == opencdc.Change{}) {

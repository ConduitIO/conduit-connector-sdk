// Copyright © 2022 Meroxa, Inc.
//
// Licensed under the Apache License, Version 2.0 (the "License");
// you may not use this file except in compliance with the License.
// You may obtain a copy of the License at
//
//     http://www.apache.org/licenses/LICENSE-2.0
//
// Unless required by applicable law or agreed to in writing, software
// distributed under the License is distributed on an "AS IS" BASIS,
// WITHOUT WARRANTIES OR CONDITIONS OF ANY KIND, either express or implied.
// See the License for the specific language governing permissions and
// limitations under the License.

package sdk

import (
	"context"
	"fmt"
<<<<<<< HEAD
	"github.com/conduitio/conduit-commons/config"
	"github.com/conduitio/conduit-commons/opencdc"
	"github.com/conduitio/conduit-connector-sdk/internal"
	"github.com/conduitio/conduit-connector-sdk/schema"
	"strconv"
=======
	"strconv"
	"sync"

	"github.com/conduitio/conduit-commons/config"
	"github.com/conduitio/conduit-commons/opencdc"
	"github.com/conduitio/conduit-commons/rabin"
	"github.com/conduitio/conduit-commons/schema"
	"github.com/conduitio/conduit-connector-sdk/internal"
	sdkschema "github.com/conduitio/conduit-connector-sdk/schema"
>>>>>>> ba6b9fbf
)

// SourceMiddleware wraps a Source and adds functionality to it.
type SourceMiddleware interface {
	Wrap(Source) Source
}

// SourceMiddlewareOption can be used to change the behavior of the default source
// middleware created with DefaultSourceMiddleware.
type SourceMiddlewareOption func(SourceMiddleware)

// DefaultSourceMiddleware returns a slice of middleware that should be added to
// all sources unless there's a good reason not to.
<<<<<<< HEAD
func DefaultSourceMiddleware() []SourceMiddleware {
	return []SourceMiddleware{
		&SourceWithSchemaContext{},
=======
func DefaultSourceMiddleware(opts ...SourceMiddlewareOption) []SourceMiddleware {
	middleware := []SourceMiddleware{
		&SourceWithSchemaExtraction{},
>>>>>>> ba6b9fbf
	}
	// apply options to all middleware
	for _, m := range middleware {
		for _, opt := range opts {
			opt(m)
		}
	}
	return middleware
}

// SourceWithMiddleware wraps the source into the supplied middleware.
func SourceWithMiddleware(d Source, middleware ...SourceMiddleware) Source {
	for _, m := range middleware {
		d = m.Wrap(d)
	}
	return d
}

<<<<<<< HEAD
type SourceWithSchemaContext struct {
	Source

	UseContext  bool
	ContextName string
}

func (s *SourceWithSchemaContext) Wrap(impl Source) Source {
	s.Source = impl

	return s
}

func (s *SourceWithSchemaContext) Parameters() config.Parameters {
	return mergeParameters(
		s.Source.Parameters(),
		config.Parameters{
			"sdk.schema.context.use": config.Parameter{
				Default:     "true",
				Description: "", // todo
				Type:        config.ParameterTypeBool,
			},
			"sdk.schema.context.name": config.Parameter{
				Default:     "",
				Description: "", // todo
				Type:        config.ParameterTypeString,
			},
		},
	)
}

func (s *SourceWithSchemaContext) Configure(ctx context.Context, cfg config.Config) error {
	s.UseContext = true
	if useStr, ok := cfg["sdk.schema.context.use"]; ok {
		use, err := strconv.ParseBool(useStr)
		if err != nil {
			return fmt.Errorf("could not parse `sdk.schema.context.use`, input %v: %w", useStr, err)
		}
		s.UseContext = use
	}

	if s.UseContext {
		s.ContextName = internal.ConnectorIDFromContext(ctx)
		if ctxName, ok := cfg["sdk.schema.context.name"]; ok {
			s.ContextName = ctxName
		}
	}

	return s.Source.Configure(schema.WithSchemaContextName(ctx, s.ContextName), cfg)
}

func (s *SourceWithSchemaContext) Open(ctx context.Context, pos opencdc.Position) error {
	return s.Source.Open(schema.WithSchemaContextName(ctx, s.ContextName), pos)
}

func (s *SourceWithSchemaContext) Read(ctx context.Context) (opencdc.Record, error) {
	return s.Source.Read(schema.WithSchemaContextName(ctx, s.ContextName))
}

func (s *SourceWithSchemaContext) Teardown(ctx context.Context) error {
	return s.Source.Teardown(schema.WithSchemaContextName(ctx, s.ContextName))
}

func (s *SourceWithSchemaContext) LifecycleOnCreated(ctx context.Context, config config.Config) error {
	return s.Source.LifecycleOnCreated(schema.WithSchemaContextName(ctx, s.ContextName), config)
}

func (s *SourceWithSchemaContext) LifecycleOnUpdated(ctx context.Context, configBefore, configAfter config.Config) error {
	return s.Source.LifecycleOnUpdated(schema.WithSchemaContextName(ctx, s.ContextName), configBefore, configAfter)
}

func (s *SourceWithSchemaContext) LifecycleOnDeleted(ctx context.Context, config config.Config) error {
	return s.Source.LifecycleOnDeleted(schema.WithSchemaContextName(ctx, s.ContextName), config)
=======
// -- SourceWithSchemaExtraction ----------------------------------------------

const (
	configSourceSchemaExtractionType           = "sdk.schemaExtraction.type"
	configSourceSchemaExtractionPayloadEncode  = "sdk.schemaExtraction.payload.encode"
	configSourceSchemaExtractionPayloadSubject = "sdk.schemaExtraction.payload.subject"
	configSourceSchemaExtractionKeyEncode      = "sdk.schemaExtraction.key.encode"
	configSourceSchemaExtractionKeySubject     = "sdk.schemaExtraction.key.subject"
)

// SourceWithSchemaExtractionConfig is the configuration for the
// SourceWithSchemaExtraction middleware. Fields set to their zero value are
// ignored and will be set to the default value.
type SourceWithSchemaExtractionConfig struct {
	// The type of the payload schema. Defaults to Avro.
	SchemaType schema.Type
	// Whether to extract and encode the record payload with a schema.
	// If unset, defaults to true.
	PayloadEncode *bool
	// The subject of the payload schema. Defaults to the connector ID with a ".payload" postfix.
	PayloadSubject *string
	// Whether to extract and encode the record key with a schema.
	// If unset, defaults to true.
	KeyEncode *bool
	// The subject of the key schema. Defaults to the connector ID with a ".key" postfix.
	KeySubject *string
}

// Apply sets the default configuration for the SourceWithSchemaExtraction middleware.
// Apply can be used as a SourceMiddlewareOption.
func (c SourceWithSchemaExtractionConfig) Apply(m SourceMiddleware) {
	if s, ok := m.(*SourceWithSchemaExtraction); ok {
		s.Config = c
	}
}

func (c SourceWithSchemaExtractionConfig) SchemaTypeParameterName() string {
	return configSourceSchemaExtractionType
}

func (c SourceWithSchemaExtractionConfig) SchemaPayloadEncodeParameterName() string {
	return configSourceSchemaExtractionPayloadEncode
}

func (c SourceWithSchemaExtractionConfig) SchemaPayloadSubjectParameterName() string {
	return configSourceSchemaExtractionPayloadSubject
}

func (c SourceWithSchemaExtractionConfig) SchemaKeyEncodeParameterName() string {
	return configSourceSchemaExtractionKeyEncode
}

func (c SourceWithSchemaExtractionConfig) SchemaKeySubjectParameterName() string {
	return configSourceSchemaExtractionKeySubject
}

func (c SourceWithSchemaExtractionConfig) parameters() config.Parameters {
	return config.Parameters{
		configSourceSchemaExtractionType: {
			Default:     c.SchemaType.String(),
			Type:        config.ParameterTypeString,
			Description: "The type of the payload schema.",
			Validations: []config.Validation{
				config.ValidationInclusion{List: c.types()},
			},
		},
		configSourceSchemaExtractionPayloadEncode: {
			Default:     strconv.FormatBool(*c.PayloadEncode),
			Type:        config.ParameterTypeBool,
			Description: "Whether to extract and encode the record payload with a schema.",
		},
		configSourceSchemaExtractionPayloadSubject: {
			Default: func() string {
				if c.PayloadSubject != nil {
					return *c.PayloadSubject
				}
				return ""
			}(),
			Type: config.ParameterTypeString,
			Description: func() string {
				desc := "The subject of the payload schema."
				if c.PayloadSubject == nil {
					desc += ` Defaults to the connector ID with a ".payload" postfix.`
				}
				return desc
			}(),
		},
		configSourceSchemaExtractionKeyEncode: {
			Default:     strconv.FormatBool(*c.KeyEncode),
			Type:        config.ParameterTypeBool,
			Description: "Whether to extract and encode the record key with a schema.",
		},
		configSourceSchemaExtractionKeySubject: {
			Default: func() string {
				if c.KeySubject != nil {
					return *c.KeySubject
				}
				return ""
			}(),
			Type: config.ParameterTypeString,
			Description: func() string {
				desc := "The subject of the payload schema."
				if c.KeySubject == nil {
					desc += ` Defaults to the connector ID with a ".key" postfix.`
				}
				return desc
			}(),
		},
	}
}

func (c SourceWithSchemaExtractionConfig) types() []string {
	out := make([]string, 0, len(schema.KnownSerdeFactories))
	for t := range schema.KnownSerdeFactories {
		out = append(out, t.String())
	}
	return out
}

// SourceWithSchemaExtraction is a middleware that extracts and encodes the record
// payload and key with a schema. The schema is extracted from the record data
// for each record produced by the source. The schema is registered with the
// schema service and the schema subject is attached to the record metadata.
type SourceWithSchemaExtraction struct {
	Config SourceWithSchemaExtractionConfig
}

// Wrap a Source into the schema middleware. It will apply default configuration
// values if they are not explicitly set.
func (s *SourceWithSchemaExtraction) Wrap(impl Source) Source {
	if s.Config.SchemaType == 0 {
		s.Config.SchemaType = schema.TypeAvro
	}

	if s.Config.KeyEncode == nil {
		t := true
		s.Config.KeyEncode = &t
	}
	if s.Config.PayloadEncode == nil {
		t := true
		s.Config.PayloadEncode = &t
	}

	return &sourceWithSchemaExtraction{
		Source:           impl,
		config:           s.Config,
		fingerprintCache: make(map[uint64]schema.Schema),
	}
}

// sourceWithSchemaExtraction is the actual middleware implementation.
type sourceWithSchemaExtraction struct {
	Source
	config SourceWithSchemaExtractionConfig

	schemaType     schema.Type
	payloadSubject string
	keySubject     string

	fingerprintCache map[uint64]schema.Schema
	payloadWarnOnce  sync.Once
	keyWarnOnce      sync.Once
}

func (s *sourceWithSchemaExtraction) Parameters() config.Parameters {
	return mergeParameters(s.Source.Parameters(), s.config.parameters())
}

func (s *sourceWithSchemaExtraction) Configure(ctx context.Context, config config.Config) error {
	err := s.Source.Configure(ctx, config)
	if err != nil {
		return err
	}

	connectorID := internal.ConnectorIDFromContext(ctx)

	s.schemaType = s.config.SchemaType
	if val, ok := config[configSourceSchemaExtractionType]; ok {
		if err := s.schemaType.UnmarshalText([]byte(val)); err != nil {
			return fmt.Errorf("invalid %s: failed to parse schema type: %w", configSourceSchemaExtractionType, err)
		}
	}

	encodeKey := *s.config.KeyEncode
	if val, ok := config[configSourceSchemaExtractionKeyEncode]; ok {
		encodeKey, err = strconv.ParseBool(val)
		if err != nil {
			return fmt.Errorf("invalid %s: failed to parse boolean: %w", configSourceSchemaExtractionKeyEncode, err)
		}
	}
	if encodeKey {
		// TODO: when adding schema context support, set DefaultKeySubject
		//  to "key" and let the schema service attach the prefix / context.
		s.keySubject = connectorID + ".key"
		if s.config.KeySubject != nil {
			s.keySubject = *s.config.KeySubject
		}
		if val, ok := config[configSourceSchemaExtractionKeySubject]; ok {
			s.keySubject = val
		}
	}

	encodePayload := *s.config.PayloadEncode
	if val, ok := config[configSourceSchemaExtractionPayloadEncode]; ok {
		encodePayload, err = strconv.ParseBool(val)
		if err != nil {
			return fmt.Errorf("invalid %s: failed to parse boolean: %w", configSourceSchemaExtractionPayloadEncode, err)
		}
	}
	if encodePayload {
		// TODO: when adding schema context support, set DefaultPayloadSubject
		//  to "payload" and let the schema service attach the prefix / context.
		s.payloadSubject = connectorID + ".payload"
		if s.config.PayloadSubject != nil {
			s.payloadSubject = *s.config.PayloadSubject
		}
		if val, ok := config[configSourceSchemaExtractionPayloadSubject]; ok {
			s.payloadSubject = val
		}
	}

	return nil
}

func (s *sourceWithSchemaExtraction) Read(ctx context.Context) (opencdc.Record, error) {
	rec, err := s.Source.Read(ctx)
	if err != nil || (s.keySubject == "" && s.payloadSubject == "") {
		return rec, err
	}

	if err := s.encodeKey(ctx, &rec); err != nil {
		return rec, err
	}
	if err := s.encodePayload(ctx, &rec); err != nil {
		return rec, err
	}

	return rec, nil
}

func (s *sourceWithSchemaExtraction) encodeKey(ctx context.Context, rec *opencdc.Record) error {
	if s.keySubject == "" {
		return nil // key schema encoding is disabled
	}
	if _, ok := rec.Key.(opencdc.StructuredData); !ok {
		// log warning once, to avoid spamming the logs
		s.keyWarnOnce.Do(func() {
			Logger(ctx).Warn().Msg(`record key is not structured, consider disabling the source schema key encoding using "sdk.schema.key.encode: false"`)
		})
		return nil
	}

	sch, err := s.schemaForType(ctx, rec.Key, s.keySubject)
	if err != nil {
		return fmt.Errorf("failed to extract schema for key: %w", err)
	}
	encoded, err := s.encodeWithSchema(sch, rec.Key)
	if err != nil {
		return fmt.Errorf("failed to encode key: %w", err)
	}

	rec.Key = opencdc.RawData(encoded)
	if rec.Metadata == nil {
		rec.Metadata = opencdc.Metadata{}
	}
	schema.AttachKeySchemaToRecord(*rec, sch)
	return nil
}

func (s *sourceWithSchemaExtraction) encodePayload(ctx context.Context, rec *opencdc.Record) error {
	if s.payloadSubject == "" {
		return nil // payload schema encoding is disabled
	}
	_, beforeIsStructured := rec.Payload.Before.(opencdc.StructuredData)
	_, afterIsStructured := rec.Payload.After.(opencdc.StructuredData)
	if !beforeIsStructured && !afterIsStructured {
		// log warning once, to avoid spamming the logs
		s.payloadWarnOnce.Do(func() {
			Logger(ctx).Warn().Msg(`record payload is not structured, consider disabling the source schema payload encoding using "sdk.schema.payload.encode: false"`)
		})
		return nil
	}

	val := rec.Payload.After
	if !afterIsStructured {
		// use before as a fallback
		val = rec.Payload.Before
	}

	sch, err := s.schemaForType(ctx, val, s.payloadSubject)
	if err != nil {
		return fmt.Errorf("failed to extract schema for payload: %w", err)
	}

	// encode both before and after with the extracted schema
	if beforeIsStructured {
		encoded, err := s.encodeWithSchema(sch, rec.Payload.Before)
		if err != nil {
			return fmt.Errorf("failed to encode before payload: %w", err)
		}
		rec.Payload.Before = opencdc.RawData(encoded)
	}
	if afterIsStructured {
		encoded, err := s.encodeWithSchema(sch, rec.Payload.After)
		if err != nil {
			return fmt.Errorf("failed to encode after payload: %w", err)
		}
		rec.Payload.After = opencdc.RawData(encoded)
	}
	if rec.Metadata == nil {
		rec.Metadata = opencdc.Metadata{}
	}
	schema.AttachPayloadSchemaToRecord(*rec, sch)
	return nil
}

func (s *sourceWithSchemaExtraction) schemaForType(ctx context.Context, data any, subject string) (schema.Schema, error) {
	srd, err := schema.KnownSerdeFactories[s.schemaType].SerdeForType(data)
	if err != nil {
		return schema.Schema{}, fmt.Errorf("failed to create schema for value: %w", err)
	}
	schemaBytes := []byte(srd.String())
	fp := rabin.Bytes(schemaBytes)

	sch, ok := s.fingerprintCache[fp]
	if !ok {
		sch, err = sdkschema.Create(ctx, s.schemaType, subject, schemaBytes)
		if err != nil {
			return schema.Schema{}, fmt.Errorf("failed to create schema: %w", err)
		}
		s.fingerprintCache[sch.Fingerprint()] = sch
	}

	return sch, nil
}

func (s *sourceWithSchemaExtraction) encodeWithSchema(sch schema.Schema, data any) ([]byte, error) {
	srd, err := sch.Serde()
	if err != nil {
		return nil, fmt.Errorf("failed to get serde for schema: %w", err)
	}

	encoded, err := srd.Marshal(data)
	if err != nil {
		return nil, fmt.Errorf("failed to marshal data with schema: %w", err)
	}

	return encoded, nil
>>>>>>> ba6b9fbf
}<|MERGE_RESOLUTION|>--- conflicted
+++ resolved
@@ -17,13 +17,6 @@
 import (
 	"context"
 	"fmt"
-<<<<<<< HEAD
-	"github.com/conduitio/conduit-commons/config"
-	"github.com/conduitio/conduit-commons/opencdc"
-	"github.com/conduitio/conduit-connector-sdk/internal"
-	"github.com/conduitio/conduit-connector-sdk/schema"
-	"strconv"
-=======
 	"strconv"
 	"sync"
 
@@ -33,7 +26,6 @@
 	"github.com/conduitio/conduit-commons/schema"
 	"github.com/conduitio/conduit-connector-sdk/internal"
 	sdkschema "github.com/conduitio/conduit-connector-sdk/schema"
->>>>>>> ba6b9fbf
 )
 
 // SourceMiddleware wraps a Source and adds functionality to it.
@@ -47,15 +39,9 @@
 
 // DefaultSourceMiddleware returns a slice of middleware that should be added to
 // all sources unless there's a good reason not to.
-<<<<<<< HEAD
-func DefaultSourceMiddleware() []SourceMiddleware {
-	return []SourceMiddleware{
-		&SourceWithSchemaContext{},
-=======
 func DefaultSourceMiddleware(opts ...SourceMiddlewareOption) []SourceMiddleware {
 	middleware := []SourceMiddleware{
 		&SourceWithSchemaExtraction{},
->>>>>>> ba6b9fbf
 	}
 	// apply options to all middleware
 	for _, m := range middleware {
@@ -74,81 +60,6 @@
 	return d
 }
 
-<<<<<<< HEAD
-type SourceWithSchemaContext struct {
-	Source
-
-	UseContext  bool
-	ContextName string
-}
-
-func (s *SourceWithSchemaContext) Wrap(impl Source) Source {
-	s.Source = impl
-
-	return s
-}
-
-func (s *SourceWithSchemaContext) Parameters() config.Parameters {
-	return mergeParameters(
-		s.Source.Parameters(),
-		config.Parameters{
-			"sdk.schema.context.use": config.Parameter{
-				Default:     "true",
-				Description: "", // todo
-				Type:        config.ParameterTypeBool,
-			},
-			"sdk.schema.context.name": config.Parameter{
-				Default:     "",
-				Description: "", // todo
-				Type:        config.ParameterTypeString,
-			},
-		},
-	)
-}
-
-func (s *SourceWithSchemaContext) Configure(ctx context.Context, cfg config.Config) error {
-	s.UseContext = true
-	if useStr, ok := cfg["sdk.schema.context.use"]; ok {
-		use, err := strconv.ParseBool(useStr)
-		if err != nil {
-			return fmt.Errorf("could not parse `sdk.schema.context.use`, input %v: %w", useStr, err)
-		}
-		s.UseContext = use
-	}
-
-	if s.UseContext {
-		s.ContextName = internal.ConnectorIDFromContext(ctx)
-		if ctxName, ok := cfg["sdk.schema.context.name"]; ok {
-			s.ContextName = ctxName
-		}
-	}
-
-	return s.Source.Configure(schema.WithSchemaContextName(ctx, s.ContextName), cfg)
-}
-
-func (s *SourceWithSchemaContext) Open(ctx context.Context, pos opencdc.Position) error {
-	return s.Source.Open(schema.WithSchemaContextName(ctx, s.ContextName), pos)
-}
-
-func (s *SourceWithSchemaContext) Read(ctx context.Context) (opencdc.Record, error) {
-	return s.Source.Read(schema.WithSchemaContextName(ctx, s.ContextName))
-}
-
-func (s *SourceWithSchemaContext) Teardown(ctx context.Context) error {
-	return s.Source.Teardown(schema.WithSchemaContextName(ctx, s.ContextName))
-}
-
-func (s *SourceWithSchemaContext) LifecycleOnCreated(ctx context.Context, config config.Config) error {
-	return s.Source.LifecycleOnCreated(schema.WithSchemaContextName(ctx, s.ContextName), config)
-}
-
-func (s *SourceWithSchemaContext) LifecycleOnUpdated(ctx context.Context, configBefore, configAfter config.Config) error {
-	return s.Source.LifecycleOnUpdated(schema.WithSchemaContextName(ctx, s.ContextName), configBefore, configAfter)
-}
-
-func (s *SourceWithSchemaContext) LifecycleOnDeleted(ctx context.Context, config config.Config) error {
-	return s.Source.LifecycleOnDeleted(schema.WithSchemaContextName(ctx, s.ContextName), config)
-=======
 // -- SourceWithSchemaExtraction ----------------------------------------------
 
 const (
@@ -497,5 +408,79 @@
 	}
 
 	return encoded, nil
->>>>>>> ba6b9fbf
+}
+
+type SourceWithSchemaContext struct {
+	Source
+
+	UseContext  bool
+	ContextName string
+}
+
+func (s *SourceWithSchemaContext) Wrap(impl Source) Source {
+	s.Source = impl
+
+	return s
+}
+
+func (s *SourceWithSchemaContext) Parameters() config.Parameters {
+	return mergeParameters(
+		s.Source.Parameters(),
+		config.Parameters{
+			"sdk.schema.context.use": config.Parameter{
+				Default:     "true",
+				Description: "", // todo
+				Type:        config.ParameterTypeBool,
+			},
+			"sdk.schema.context.name": config.Parameter{
+				Default:     "",
+				Description: "", // todo
+				Type:        config.ParameterTypeString,
+			},
+		},
+	)
+}
+
+func (s *SourceWithSchemaContext) Configure(ctx context.Context, cfg config.Config) error {
+	s.UseContext = true
+	if useStr, ok := cfg["sdk.schema.context.use"]; ok {
+		use, err := strconv.ParseBool(useStr)
+		if err != nil {
+			return fmt.Errorf("could not parse `sdk.schema.context.use`, input %v: %w", useStr, err)
+		}
+		s.UseContext = use
+	}
+
+	if s.UseContext {
+		s.ContextName = internal.ConnectorIDFromContext(ctx)
+		if ctxName, ok := cfg["sdk.schema.context.name"]; ok {
+			s.ContextName = ctxName
+		}
+	}
+
+	return s.Source.Configure(sdkschema.WithSchemaContextName(ctx, s.ContextName), cfg)
+}
+
+func (s *SourceWithSchemaContext) Open(ctx context.Context, pos opencdc.Position) error {
+	return s.Source.Open(sdkschema.WithSchemaContextName(ctx, s.ContextName), pos)
+}
+
+func (s *SourceWithSchemaContext) Read(ctx context.Context) (opencdc.Record, error) {
+	return s.Source.Read(sdkschema.WithSchemaContextName(ctx, s.ContextName))
+}
+
+func (s *SourceWithSchemaContext) Teardown(ctx context.Context) error {
+	return s.Source.Teardown(sdkschema.WithSchemaContextName(ctx, s.ContextName))
+}
+
+func (s *SourceWithSchemaContext) LifecycleOnCreated(ctx context.Context, config config.Config) error {
+	return s.Source.LifecycleOnCreated(sdkschema.WithSchemaContextName(ctx, s.ContextName), config)
+}
+
+func (s *SourceWithSchemaContext) LifecycleOnUpdated(ctx context.Context, configBefore, configAfter config.Config) error {
+	return s.Source.LifecycleOnUpdated(sdkschema.WithSchemaContextName(ctx, s.ContextName), configBefore, configAfter)
+}
+
+func (s *SourceWithSchemaContext) LifecycleOnDeleted(ctx context.Context, config config.Config) error {
+	return s.Source.LifecycleOnDeleted(sdkschema.WithSchemaContextName(ctx, s.ContextName), config)
 }
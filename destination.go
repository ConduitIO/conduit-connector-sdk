--- conflicted
+++ resolved
@@ -110,12 +110,11 @@
 	impl       Destination
 	wgAckFuncs sync.WaitGroup
 	isAsync    bool
-<<<<<<< HEAD
+
 	// runDone will be closed after Run stops running.
 	runDone chan struct{}
-=======
+
 	openCancel context.CancelFunc
->>>>>>> 6104c2aa
 }
 
 func (a *destinationPluginAdapter) Configure(ctx context.Context, req cpluginv1.DestinationConfigureRequest) (cpluginv1.DestinationConfigureResponse, error) {
@@ -254,6 +253,9 @@
 }
 
 func (a *destinationPluginAdapter) Stop(ctx context.Context, req cpluginv1.DestinationStopRequest) (cpluginv1.DestinationStopResponse, error) {
+	// last thing we do is cancel context in Open
+	defer a.openCancel()
+
 	// ensure that stop doesn't take longer than 1 minute
 	waitCtx, cancel := context.WithTimeout(ctx, time.Minute) // TODO make the timeout configurable (https://github.com/ConduitIO/conduit/issues/183)
 	defer cancel()
@@ -274,21 +276,16 @@
 		return cpluginv1.DestinationStopResponse{}, err
 	}
 
-<<<<<<< HEAD
 	if waitErr != nil {
 		// signal to Conduit that stop didn't go as planned
 		return cpluginv1.DestinationStopResponse{}, waitErr
 	}
 
-	// everything went as expected, let's wait for Run to stop gracefully
+	// everything went as expected, let's cancel the context in Open and
+	// wait for Run to stop gracefully
+	a.openCancel()
 	err = a.waitForClose(ctx, a.runDone)
-
 	return cpluginv1.DestinationStopResponse{}, err
-=======
-	// cancel context in Open
-	a.openCancel()
-	return cpluginv1.DestinationStopResponse{}, nil
->>>>>>> 6104c2aa
 }
 
 func (a *destinationPluginAdapter) Teardown(ctx context.Context, req cpluginv1.DestinationTeardownRequest) (cpluginv1.DestinationTeardownResponse, error) {
